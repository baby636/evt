# Eos

[![Build Status](https://travis-ci.org/EOSIO/eos.svg?branch=master)](https://travis-ci.org/EOSIO/eos)

Welcome to the EOS.IO source code repository!

## Getting Started
The following instructions overview the process of getting the software, building it, running a simple test network that produces blocks, account creation and uploading a sample contract to the blockchain.

## Setting up a build/development environment
This project is written primarily in C++14 and uses CMake as its build system. An up-to-date Clang and the latest version of CMake is recommended.

Dependencies:
* Clang 4.0.0
* CMake 3.5.1
* Boost 1.64
* OpenSSL
* LLVM 4.0
* [secp256k1-zkp (Cryptonomex branch)](https://github.com/cryptonomex/secp256k1-zkp.git)

### Clean install Ubuntu 16.10

Install the development toolkit:

```commandline
sudo apt-get update
wget -O - https://apt.llvm.org/llvm-snapshot.gpg.key|sudo apt-key add -
sudo apt-get install clang-4.0 lldb-4.0 cmake make \
                     libbz2-dev libssl-dev libgmp3-dev \
                     autotools-dev build-essential \
                     libbz2-dev libicu-dev python-dev \
                     autoconf libtool git
```

Install Boost 1.64:

```commandline
cd ~
export BOOST_ROOT=$HOME/opt/boost_1_64_0
wget -c 'https://sourceforge.net/projects/boost/files/boost/1.64.0/boost_1_64_0.tar.bz2/download' -O boost_1.64.0.tar.bz2
tar xjf boost_1.64.0.tar.bz2
cd boost_1_64_0/
./bootstrap.sh "--prefix=$BOOST_ROOT"
./b2 install
```

Install [secp256k1-zkp (Cryptonomex branch)](https://github.com/cryptonomex/secp256k1-zkp.git):
        
```commandline
cd ~
git clone https://github.com/cryptonomex/secp256k1-zkp.git
cd secp256k1-zkp
./autogen.sh
./configure
make
sudo make install
```

### LLVM with WASM build target

By default LLVM and clang do not include the WASM build target, so you will have to build it yourself. Note that following these instructions will create a version of LLVM that can only build WASM targets.

```commandline
mkdir  ~/wasm-compiler
cd ~/wasm-compiler
git clone --depth 1 --single-branch --branch release_40 https://github.com/llvm-mirror/llvm.git
cd llvm/tools
git clone --depth 1 --single-branch --branch release_40 https://github.com/llvm-mirror/clang.git
cd ..
mkdir build
cd build
cmake -G "Unix Makefiles" -DCMAKE_INSTALL_PREFIX=.. -DLLVM_TARGETS_TO_BUILD= -DLLVM_EXPERIMENTAL_TARGETS_TO_BUILD=WebAssembly -DCMAKE_BUILD_TYPE=Release ../
make -j4 install
```

### macOS Sierra 10.12.6

macOS additional Dependencies:
* Brew
* Newest XCode

Upgrade your XCode to the newest version:

```commandline
xcode-select --install
```

Install homebrew:

```commandline
ruby -e "$(curl -fsSL https://raw.githubusercontent.com/Homebrew/install/master/install)"
```

Install the dependencies:

```commandline
brew update
brew install git automake libtool boost openssl llvm
```

Install [secp256k1-zkp (Cryptonomex branch)](https://github.com/cryptonomex/secp256k1-zkp.git):
        
```commandline
cd ~
git clone https://github.com/cryptonomex/secp256k1-zkp.git
cd secp256k1-zkp
./autogen.sh
./configure
make
sudo make install
```

Build LLVM and clang for WASM:

```commandline
mkdir  ~/wasm-compiler
cd ~/wasm-compiler
git clone --depth 1 --single-branch --branch release_40 https://github.com/llvm-mirror/llvm.git
cd llvm/tools
git clone --depth 1 --single-branch --branch release_40 https://github.com/llvm-mirror/clang.git
cd ..
mkdir build
cd build
cmake -G "Unix Makefiles" -DCMAKE_INSTALL_PREFIX=.. -DLLVM_TARGETS_TO_BUILD= -DLLVM_EXPERIMENTAL_TARGETS_TO_BUILD=WebAssembly -DCMAKE_BUILD_TYPE=Release ../
make -j4 install
```

Add WASM_LLVM_CONFIG and LLVM_DIR to your .bash_profile:

```commandline
echo "export WASM_LLVM_CONFIG=~/wasm-compiler/llvm/bin/llvm-config" >> ~/.bash_profile
echo "export LLVM_DIR=/usr/local/Cellar/llvm/4.0.1/lib/cmake/llvm" >> ~/.bash_profile
```

### Getting the code
To download all of the code, download Eos and a recursion or two of submodules. The easiest way to get all of this is to do a recursive clone:

`git clone https://github.com/eosio/eos --recursive`

If a repo is cloned without the `--recursive` flag, the submodules can be retrieved after the fact by running this command from within the repo:

`git submodule update --init --recursive`

### Using the WASM compiler to perform a full build of the project

The WASM_LLVM_CONFIG environment variable is used to find our recently built WASM compiler.
This is needed to compile the example contracts inside eos/contracts folder and their respective tests.

Also, to use the WASM compiler, eos has an external dependency on 
 - [binaryen](https://github.com/WebAssembly/binaryen.git)
   * need to checkout tag 1.37.21
   * also need to run "make install"
   * if installed in a location outside of PATH, need to set BINARYEN_ROOT to cmake

#### On Ubuntu:

```commandline
git clone https://github.com/eosio/eos --recursive
mkdir -p eos/build && cd eos/build
export BOOST_ROOT=$HOME/opt/boost_1_64_0
cmake -DWASM_LLVM_CONFIG=~/wasm-compiler/llvm/bin/llvm-config -DBOOST_ROOT="$BOOST_ROOT" ..
make -j4
```

Out-of-source builds are also supported. To override clang's default choice in compiler, add these flags to the CMake command:

`-DCMAKE_CXX_COMPILER=/path/to/c++ -DCMAKE_C_COMPILER=/path/to/cc`

#### On macOS:

```commandline
git clone https://github.com/eosio/eos --recursive
mkdir -p eos/build && cd eos/build
cmake ..
make -j4
```

For a debug build, add `-DCMAKE_BUILD_TYPE=Debug`. Other common build types include `Release` and `RelWithDebInfo`.

To run the test suite after building, run the `chain_test` executable in the `tests` folder.

### Creating and launching a single-node testnet
After successfully building the project, the `eosd` binary should be present in the `programs/eosd` directory. Go ahead and run `eosd` -- it will probably exit with an error, but if not, close it immediately with Ctrl-C. Note that `eosd` will have created a directory named `data-dir` containing the default configuration (`config.ini`) and some other internals. This default data storage path can be overridden by passing `--data-dir /path/to/data` to `eosd`.

Edit the `config.ini` file, adding the following settings to the defaults already in place:

```
# Load the testnet genesis state, which creates some initial block producers with the default key
genesis-json = /path/to/eos/source/genesis.json
# Enable production on a stale chain, since a single-node test chain is pretty much always stale
enable-stale-production = true
# Enable block production with the testnet producers
producer-name = inita
producer-name = initb
producer-name = initc
producer-name = initd
producer-name = inite
producer-name = initf
producer-name = initg
producer-name = inith
producer-name = initi
producer-name = initj
producer-name = initk
producer-name = initl
producer-name = initm
producer-name = initn
producer-name = inito
producer-name = initp
producer-name = initq
producer-name = initr
producer-name = inits
producer-name = initt
producer-name = initu
# Load the block producer plugin, so we can produce blocks
plugin = eos::producer_plugin
# As well as API and HTTP plugins
plugin = eos::chain_api_plugin
plugin = eos::http_plugin
```

Now it should be possible to run `eosd` and see it begin producing blocks. At present, the P2P code is not implemented, so only single-node configurations are possible. When the P2P networking is implemented, these instructions will be updated to show how to create an example multi-node testnet.

### Create accounts for your smart contracts

To publish sample smart contracts you need to create accounts for them.

At the moment for the testing purposes you need to run `eosd --skip-transaction-signatures` to successfully create accounts and run transactions.

First, generate public/private key pairs for the `owner_key` and `active_key`. We will need them to create an account:

```commandline
cd ~/eos/build/programs/eosc/
./eosc create key
./eosc create key
```

You will get two pairs of a public and private key:

```
Private key: XXXXXXXXXXXXXXXXXXXXXXXXXXXXXXXXXXXXXXXXXXXXXXXXXXX
Public key:  XXXXXXXXXXXXXXXXXXXXXXXXXXXXXXXXXXXXXXXXXXXXXXXXXXXXX
```

Save the values for future reference.

Run `create` command where `PUBLIC_KEY_1` and `PUBLIC_KEY_2` are the values generated by the `create key` command:

```commandline
./eosc create account inita exchange PUBLIC_KEY_1 PUBLIC_KEY_2 
```

sudo rm -rf /data/store/eos # options 
sudo mkdir -p /data/store/eos
docker-compose -f Docker/docker-compose.yml up

You should get a json response back with a transaction ID confirming it was executed successfully.

Check that account was successfully created: 

```commandline
./eosc get account exchange
```

You should get a response similar to this:

```json
{
  "name": "exchange",
  "eos_balance": 0,
  "staked_balance": 1,
  "unstaking_balance": 0,
  "last_unstaking_time": "2106-02-07T06:28:15"
}
```

### Upload example contract

With an account for a contract created, you can upload a sample contract:

```commandline
cd ~/eos/build/programs/eosc/ 
./eosc contract exchange ../../../contracts/exchange/exchange.wast ../../../contracts/exchange/exchange.abi
```

## Run eos in docker

Simple and fast setup of EOS on Docker is also available. Firstly, install dependencies:

 - [Docker](https://docs.docker.com)
 - [Docker-compose](https://github.com/docker/compose)
 - [Docker-volumes](https://github.com/cpuguy83/docker-volumes)

Build eos image

```
git clone https://github.com/EOSIO/eos.git --recursive
cd eos
cp genesis.json Docker 
docker build -t eosio/eos -f Docker/Dockerfile .
```

Starting the Docker this can be tested from container's host machine:

```
sudo rm -rf /data/store/eos # options 
sudo mkdir -p /data/store/eos
docker-compose -f Docker/docker-compose.yml up
```

Get chain info
<<<<<<< HEAD
Also, to use the WASM compiler, eos has an external dependency on 
 - [binaryen](https://github.com/WebAssembly/binaryen.git)
   * need to checkout tag 1.37.14
   * also need to run "make install"
   * if installed in a location outside of PATH, need to set BINARYEN_ROOT to cmake

### Using the WASM compiler to perform a full build of the project

For example:
=======
>>>>>>> a198cf3f

```
curl http://127.0.0.1:8888/v1/chain/get_info
```

### Run contract in docker example

You can run the `eosc` commands via `docker exec` command. For example:
```
docker exec docker_eos_1 eosc contract exchange contracts/exchange/exchange.wast contracts/exchange/exchange.abi
```<|MERGE_RESOLUTION|>--- conflicted
+++ resolved
@@ -307,19 +307,7 @@
 docker-compose -f Docker/docker-compose.yml up
 ```
 
-Get chain info
-<<<<<<< HEAD
-Also, to use the WASM compiler, eos has an external dependency on 
- - [binaryen](https://github.com/WebAssembly/binaryen.git)
-   * need to checkout tag 1.37.14
-   * also need to run "make install"
-   * if installed in a location outside of PATH, need to set BINARYEN_ROOT to cmake
-
-### Using the WASM compiler to perform a full build of the project
-
-For example:
-=======
->>>>>>> a198cf3f
+Get chain info:
 
 ```
 curl http://127.0.0.1:8888/v1/chain/get_info
