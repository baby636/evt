/**
 *  @file
 *  @copyright defined in eos/LICENSE.txt
 */
#pragma once

#include <stdint.h>
#include <wchar.h>
/*
struct checksum_base {
};
*/

#ifdef __cplusplus
extern "C" {
#endif

/**
 *  @defgroup types Builtin Types
 *  @ingroup contractdev
 *  @brief Specifies typedefs and aliases
 *
 *  @{
 */

struct uint256 {
   uint64_t words[4];
};

typedef uint64_t account_name;
typedef uint64_t permission_name;
typedef uint64_t token_name;
typedef uint64_t table_name;
typedef uint32_t time;
typedef uint64_t scope_name;
typedef uint64_t action_name;
typedef uint16_t region_id;

typedef uint64_t asset_symbol;
typedef int64_t share_type;

#define PACKED(X) __attribute((packed)) X

struct public_key_type {
   char data[34];
};

struct signature_type {
   uint8_t data[66];
};

struct checksum_base {
   uint8_t hash[1];
};

struct fixed_string16 {
   uint8_t len;
   char str[16];
};

typedef struct fixed_string16 field_name;

struct fixed_string32 {
   uint8_t len;
   char str[32];
};

typedef struct fixed_string32 type_name;

struct account_permission {
   account_name account;
   permission_name permission;
};

<<<<<<< HEAD
/// extern "C"
/// @}
}
=======
#ifdef __cplusplus
} /// extern "C"
#endif
/// @}
>>>>>>> 782a847a
<|MERGE_RESOLUTION|>--- conflicted
+++ resolved
@@ -72,13 +72,8 @@
    permission_name permission;
 };
 
-<<<<<<< HEAD
-/// extern "C"
-/// @}
-}
-=======
 #ifdef __cplusplus
 } /// extern "C"
 #endif
 /// @}
->>>>>>> 782a847a
+}