/**
 *  @file
 *  @copyright defined in eos/LICENSE.txt
 */
#pragma once

<<<<<<< HEAD
=======
#include <eosiolib/types.h>

>>>>>>> 41eba77e
#ifdef __cplusplus
extern "C" {
#endif
   /**
    *  @defgroup consoleapi Console API
    *  @brief Enables applications to log/print text messages
    *  @ingroup contractdev
    *
    */

   /**
    *  @defgroup consolecapi Console C API
    *  @brief C API to log/print text messages
    *  @ingroup consoleapi
    *  @{
    */

   /**
    *  Prints string
    *  @brief Prints string
    *  @param cstr - a null terminated string
    *
    *  Example:
    *  @code
    *  prints("Hello World!"); // Output: Hello World!
    *  @endcode
    */
   void prints( const char* cstr );

   /**
    *  Prints string up to given length
    *  @brief Prints string
    *  @param cstr - pointer to string
    *  @param len - len of string to be printed
    *
    *  Example:
    *  @code
    *  prints_l("Hello World!", 5); // Output: Hello
    *  @endcode
    */
   void prints_l( const char* cstr, uint32_t len);

   /**
    * Prints value as a 64 bit unsigned integer
    * @brief Prints value as a 64 bit unsigned integer
    * @param Value of 64 bit unsigned integer to be printed
    *
    *  Example:
    *  @code
    *  printi(1e+18); // Output: 1000000000000000000
    *  @endcode
    */
   void printi( uint64_t value );

   /**
    * Prints value as a 128 bit unsigned integer
    * @brief Prints value as a 128 bit unsigned integer
    * @param value 128 bit integer to be printed
    *
    *  Example:
    *  @code
    *  uint128_t large_int(87654323456);
    *  printi128(large_int); // Output: 87654323456
    *  @endcode
    */
   void printi128( const uint128_t* value );

   /**
    * Prints value as double
    * @brief Prints value as double
    * @param Value of double (interpreted as 64 bit unsigned integer) to be printed
    *
    *  Example:
    *  @code
    *  uint64_t double_value = double_div( i64_to_double(5), i64_to_double(10) );
    *  printd(double_value); // Output: 0.5
    *  @endcode
    */
   void printd(uint64_t value);

   /**
    * Prints a 64 bit names as base32 encoded string
    * @brief Prints a 64 bit names as base32 encoded string
    * @param Value of 64 bit names to be printed
    *
    * Example:
    * @code
    * printn(N(abcde)); // Output: abcde
    * @endcode
    */
   void printn( uint64_t name );

   /**
    */
   void printhex( void* data, uint32_t datalen );
   /// @}
#ifdef __cplusplus
}
#endif<|MERGE_RESOLUTION|>--- conflicted
+++ resolved
@@ -4,11 +4,8 @@
  */
 #pragma once
 
-<<<<<<< HEAD
-=======
 #include <eosiolib/types.h>
 
->>>>>>> 41eba77e
 #ifdef __cplusplus
 extern "C" {
 #endif
