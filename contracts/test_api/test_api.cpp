--- conflicted
+++ resolved
@@ -7,15 +7,6 @@
 
 #include "test_action.cpp"
 #include "test_print.cpp"
-<<<<<<< HEAD
-//#include "test_string.cpp"
-//#include "test_fixedpoint.cpp"
-//#include "test_real.cpp"
-//#include "test_transaction.cpp"
-//#include "test_types.cpp"
-#include "test_db.cpp"
-#include "test_multi_index.cpp"
-=======
 #include "test_types.cpp"
 #include "test_fixedpoint.cpp"
 #include "test_math.cpp"
@@ -25,7 +16,6 @@
 #include "test_chain.cpp"
 #include "test_transaction.cpp"
 #include "test_checktime.cpp"
->>>>>>> 77425cb1
 
 extern "C" {
 
@@ -78,126 +68,6 @@
       WASM_TEST_HANDLER(test_print, test_printi128);
       WASM_TEST_HANDLER(test_print, test_printn);
 
-<<<<<<< HEAD
-//      //test_math
-//      WASM_TEST_HANDLER(test_math, test_multeq_i128);
-//      WASM_TEST_HANDLER(test_math, test_diveq_i128);
-//      WASM_TEST_HANDLER(test_math, test_diveq_i128_by_0);
-//      WASM_TEST_HANDLER(test_math, test_double_api);
-//      WASM_TEST_HANDLER(test_math, test_double_api_div_0);
-//
-//
-//      //test db
-//      WASM_TEST_HANDLER(test_db, key_i64_general);
-//      WASM_TEST_HANDLER(test_db, key_i64_remove_all);
-//      WASM_TEST_HANDLER(test_db, key_i64_small_load);
-//      WASM_TEST_HANDLER(test_db, key_i64_small_store);
-//      WASM_TEST_HANDLER(test_db, key_i64_store_scope);
-//      WASM_TEST_HANDLER(test_db, key_i64_remove_scope);
-//      WASM_TEST_HANDLER(test_db, key_i64_not_found);
-//      WASM_TEST_HANDLER(test_db, key_i64_front_back);
-//      WASM_TEST_HANDLER(test_db, key_i64i64i64_general);
-//      WASM_TEST_HANDLER(test_db, key_i128i128_general);
-//      WASM_TEST_HANDLER(test_db, key_str_general);
-//      WASM_TEST_HANDLER(test_db, key_str_table);
-//      WASM_TEST_HANDLER(test_db, key_str_setup_limit);
-//      WASM_TEST_HANDLER(test_db, key_str_min_exceed_limit);
-//      WASM_TEST_HANDLER(test_db, key_str_under_limit);
-//      WASM_TEST_HANDLER(test_db, key_str_available_space_exceed_limit);
-//      WASM_TEST_HANDLER(test_db, key_str_another_under_limit);
-//      WASM_TEST_HANDLER(test_db, key_i64_setup_limit);
-//      WASM_TEST_HANDLER(test_db, key_i64_min_exceed_limit);
-//      WASM_TEST_HANDLER(test_db, key_i64_under_limit);
-//      WASM_TEST_HANDLER(test_db, key_i64_available_space_exceed_limit);
-//      WASM_TEST_HANDLER(test_db, key_i64_another_under_limit);
-//      WASM_TEST_HANDLER(test_db, key_i128i128_setup_limit);
-//      WASM_TEST_HANDLER(test_db, key_i128i128_min_exceed_limit);
-//      WASM_TEST_HANDLER(test_db, key_i128i128_under_limit);
-//      WASM_TEST_HANDLER(test_db, key_i128i128_available_space_exceed_limit);
-//      WASM_TEST_HANDLER(test_db, key_i128i128_another_under_limit);
-//      WASM_TEST_HANDLER(test_db, key_i64i64i64_setup_limit);
-//      WASM_TEST_HANDLER(test_db, key_i64i64i64_min_exceed_limit);
-//      WASM_TEST_HANDLER(test_db, key_i64i64i64_under_limit);
-//      WASM_TEST_HANDLER(test_db, key_i64i64i64_available_space_exceed_limit);
-//      WASM_TEST_HANDLER(test_db, key_i64i64i64_another_under_limit);
-
-      WASM_TEST_HANDLER(test_db, primary_i64_general);
-      WASM_TEST_HANDLER(test_db, primary_i64_lowerbound);
-      WASM_TEST_HANDLER(test_db, primary_i64_upperbound);
-      WASM_TEST_HANDLER(test_db, idx64_general);
-      WASM_TEST_HANDLER(test_db, idx64_lowerbound);
-      WASM_TEST_HANDLER(test_db, idx64_upperbound);
-
-      //test multi_index
-      WASM_TEST_HANDLER(test_multi_index, idx64_general);
-      WASM_TEST_HANDLER(test_multi_index, idx64_store_only);
-      WASM_TEST_HANDLER(test_multi_index, idx64_check_without_storing);
-      WASM_TEST_HANDLER(test_multi_index, idx128_autoincrement_test);
-      WASM_TEST_HANDLER(test_multi_index, idx128_autoincrement_test_part1);
-      WASM_TEST_HANDLER(test_multi_index, idx128_autoincrement_test_part2);
-
-//      //test crypto
-//      WASM_TEST_HANDLER(test_crypto, test_sha256);
-//      WASM_TEST_HANDLER(test_crypto, sha256_no_data);
-//      WASM_TEST_HANDLER(test_crypto, asert_sha256_false);
-//      WASM_TEST_HANDLER(test_crypto, asert_sha256_true);
-//      WASM_TEST_HANDLER(test_crypto, asert_no_data);
-//
-//      //test transaction
-//      WASM_TEST_HANDLER(test_transaction, send_message);
-//      WASM_TEST_HANDLER(test_transaction, send_message_empty);
-//      WASM_TEST_HANDLER(test_transaction, send_message_max);
-//      WASM_TEST_HANDLER(test_transaction, send_message_large);
-//      WASM_TEST_HANDLER(test_transaction, send_message_recurse);
-//      WASM_TEST_HANDLER(test_transaction, send_message_inline_fail);
-//      WASM_TEST_HANDLER(test_transaction, send_transaction);
-//      WASM_TEST_HANDLER(test_transaction, send_transaction_empty);
-//      WASM_TEST_HANDLER(test_transaction, send_transaction_max);
-//      WASM_TEST_HANDLER(test_transaction, send_transaction_large);
-//
-//      //test chain
-//      WASM_TEST_HANDLER(test_chain, test_activeprods);
-//
-//      // test string
-//      WASM_TEST_HANDLER(test_string, construct_with_size);
-//      WASM_TEST_HANDLER(test_string, construct_with_data);
-//      WASM_TEST_HANDLER(test_string, construct_with_data_copied);
-//      WASM_TEST_HANDLER(test_string, construct_with_data_partially);
-//      WASM_TEST_HANDLER(test_string, copy_constructor);
-//      WASM_TEST_HANDLER(test_string, assignment_operator);
-//      WASM_TEST_HANDLER(test_string, index_operator);
-//      WASM_TEST_HANDLER(test_string, index_out_of_bound);
-//      WASM_TEST_HANDLER(test_string, substring);
-//      WASM_TEST_HANDLER(test_string, substring_out_of_bound);
-//      WASM_TEST_HANDLER(test_string, concatenation_null_terminated);
-//      WASM_TEST_HANDLER(test_string, concatenation_non_null_terminated);
-//      WASM_TEST_HANDLER(test_string, assign);
-//      WASM_TEST_HANDLER(test_string, comparison_operator);
-//      WASM_TEST_HANDLER(test_string, print_null_terminated);
-//      WASM_TEST_HANDLER(test_string, print_non_null_terminated);
-//      WASM_TEST_HANDLER(test_string, print_unicode);
-//      WASM_TEST_HANDLER(test_string, valid_utf8);
-//      WASM_TEST_HANDLER(test_string, invalid_utf8);
-//      WASM_TEST_HANDLER(test_string, string_literal);
-//
-//      // test fixed_point
-//      WASM_TEST_HANDLER(test_fixedpoint, create_instances);
-//      WASM_TEST_HANDLER(test_fixedpoint, test_addition);
-//      WASM_TEST_HANDLER(test_fixedpoint, test_subtraction);
-//      WASM_TEST_HANDLER(test_fixedpoint, test_multiplication);
-//      WASM_TEST_HANDLER(test_fixedpoint, test_division);
-//
-//
-//      // test double
-//      WASM_TEST_HANDLER(test_real, create_instances);
-//      WASM_TEST_HANDLER(test_real, test_addition);
-//      WASM_TEST_HANDLER(test_real, test_multiplication);
-//      WASM_TEST_HANDLER(test_real, test_division);
-//
-//      // test account
-//      WASM_TEST_HANDLER(test_account, test_balance_acc1);
-//
-=======
       //test_math
       WASM_TEST_HANDLER(test_math, test_multeq);
       WASM_TEST_HANDLER(test_math, test_diveq);
@@ -266,7 +136,6 @@
       WASM_TEST_HANDLER(test_checktime, checktime_pass);
       WASM_TEST_HANDLER(test_checktime, checktime_failure);
 
->>>>>>> 77425cb1
       //unhandled test call
       eosio_assert(false, "Unknown Test");
    }
