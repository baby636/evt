#include <string>
#include <vector>
#include <boost/asio.hpp>
#include <iostream>
#include <fc/variant.hpp>
#include <fc/io/json.hpp>
#include <fc/exception/exception.hpp>

#include <eos/chain/config.hpp>
#include <eos/chain_plugin/chain_plugin.hpp>
#include <eos/utilities/key_conversion.hpp>
#include <boost/range/algorithm/sort.hpp>
#include <boost/algorithm/string/split.hpp>

#include <Inline/BasicTypes.h>
#include <IR/Module.h>
#include <IR/Validate.h>
#include <WAST/WAST.h>
#include <WASM/WASM.h>
#include <Runtime/Runtime.h>

#include <fc/io/fstream.hpp>

using namespace std;
using namespace eos;
using namespace eos::chain;
using namespace eos::utilities;

string program = "eosc";
string host = "localhost";
uint32_t port = 8888;

const string chain_func_base = "/v1/chain";
const string get_info_func = chain_func_base + "/get_info";
const string push_txn_func = chain_func_base + "/push_transaction";
const string json_to_bin_func = chain_func_base + "/abi_json_to_bin";
const string get_block_func = chain_func_base + "/get_block";
const string get_account_func = chain_func_base + "/get_account";

const string account_history_func_base = "/v1/account_history";
const string get_transaction_func = account_history_func_base + "/get_transaction";
const string get_transactions_func = account_history_func_base + "/get_transactions";
const string get_key_accounts_func = account_history_func_base + "/get_key_accounts";

inline std::vector<Name> sort_names( std::vector<Name>&& names ) {
   std::sort( names.begin(), names.end() );
   auto itr = std::unique( names.begin(), names.end() );
   names.erase( itr, names.end() );
   return names;
}

vector<uint8_t> assemble_wast( const std::string& wast ) {
   IR::Module module;
   std::vector<WAST::Error> parseErrors;
   WAST::parseModule(wast.c_str(),wast.size(),module,parseErrors);
   if(parseErrors.size())
   {
      // Print any parse errors;
      std::cerr << "Error parsing WebAssembly text file:" << std::endl;
      for(auto& error : parseErrors)
      {
         std::cerr << ":" << error.locus.describe() << ": " << error.message.c_str() << std::endl;
         std::cerr << error.locus.sourceLine << std::endl;
         std::cerr << std::setw(error.locus.column(8)) << "^" << std::endl;
      }
      FC_ASSERT( !"error parsing wast" );
   }

   try
   {
      // Serialize the WebAssembly module.
      Serialization::ArrayOutputStream stream;
      WASM::serialize(stream,module);
      return stream.getBytes();
   }
   catch(Serialization::FatalSerializationException exception)
   {
      std::cerr << "Error serializing WebAssembly binary file:" << std::endl;
      std::cerr << exception.message << std::endl;
      throw;
   }
}



fc::variant call( const std::string& server, uint16_t port,
                  const std::string& path,
                  const fc::variant& postdata = fc::variant() );

template<typename T>
fc::variant call( const std::string& server, uint16_t port,
                  const std::string& path,
                  const T& v ) { return call( server, port, path, fc::variant(v) ); }

template<typename T>
fc::variant call( const std::string& path,
                  const T& v ) { return call( host, port, path, fc::variant(v) ); }

eos::chain_apis::read_only::get_info_results get_info() {
  return call(host, port, get_info_func ).as<eos::chain_apis::read_only::get_info_results>();
}

fc::variant push_transaction( SignedTransaction& trx ) {
    auto info = get_info();
    trx.expiration = info.head_block_time + 100; //chain.head_block_time() + 100;
    transaction_set_reference_block(trx, info.head_block_id);
    boost::sort( trx.scope );

    return call( push_txn_func, trx );
}


void create_account( const vector<string>& cmd_line ) {

      Name creator(cmd_line[2]);
      Name newaccount(cmd_line[3]);
      Name eosaccnt(config::EosContractName);
      Name staked("staked");

      public_key_type owner_key(cmd_line[4]);
      public_key_type active_key(cmd_line[5]);

      auto owner_auth   = eos::chain::Authority{1, {{owner_key, 1}}, {}};
      auto active_auth  = eos::chain::Authority{1, {{active_key, 1}}, {}};
      auto recovery_auth = eos::chain::Authority{1, {}, {{{creator, "active"}, 1}}};

      uint64_t deposit = 1;

      SignedTransaction trx;
      trx.scope = sort_names({creator,eosaccnt});
      transaction_emplace_message(trx, config::EosContractName, vector<types::AccountPermission>{{creator,"active"}}, "newaccount",
                         types::newaccount{creator, newaccount, owner_auth,
                                           active_auth, recovery_auth, deposit});
      if (creator == "inita")
      {
         fc::optional<fc::ecc::private_key> private_key = eos::utilities::wif_to_key("5KQwrPbwdL6PhXujxW37FSSQZ1JiwsST4cqQzDeyXtP79zkvFD3");
         if (private_key)
         {
            wlog("public key ${k}",("k", private_key->get_public_key()));
            trx.sign(*private_key, eos::chain::chain_id_type{});
         }
      }

      std::cout << fc::json::to_pretty_string( push_transaction(trx) ) << std::endl;


}

static const char escape = '\\';
static const string quote = "'\"";

bool is_quote (const string &line, size_t pos) {
  if (pos == 0 || pos == string::npos)
    return (pos == 0);

  if (line[pos-1] == escape) {
    return (pos == 1) ? false : line[pos-2] == escape;
  }
return true;
}

/**
 * read in the next line of text and split into whitespace separated
 * words, allowing for quoted strings which can span multiple lines
 * if necessary
 **/

char read_line_and_split (vector<string> &cmd_line, char tic) {
  string line;
  bool in_quote = (tic != '\0');
  std::getline(std::cin,line);
  size_t tic_pos = 0;
  size_t quote_end = 0;
  if (in_quote) {
    size_t last = cmd_line.size() - 1;
    cmd_line[last] += "\n";
    for (quote_end = line.find (tic);
         !is_quote (line,quote_end) && quote_end != string::npos;
         quote_end = line.find (tic, quote_end + 1));

    if (quote_end == string::npos) {
      cmd_line[last] += line;
      return tic;
    }

    in_quote = false;
    if (quote_end > 0) {
      cmd_line[last] += line.substr(0, quote_end);
    }
    tic_pos = ++quote_end;
    tic = '\0';
  }
  for (; tic_pos < line.length(); tic_pos++) {
    if (line[tic_pos] == escape) {
      line.erase(tic_pos,1);
      continue;
    }
    if (quote.find (line[tic_pos]) != string::npos) {
      tic = line[tic_pos];
      vector<string> wrap;
      string sub = line.substr(quote_end,tic_pos-1);
      split (wrap, sub, boost::is_any_of(" \t"));
      for (auto &w : wrap) {
        cmd_line.emplace_back("");
        cmd_line[cmd_line.size()-1].swap(w);
      }

      for (quote_end = line.find (tic,tic_pos+1);
           quote_end != string::npos && !is_quote(line,quote_end);
           quote_end = line.find(tic,quote_end + 1));

      if (quote_end == string::npos) {
        in_quote = true;
        cmd_line.push_back(line.substr (tic_pos+1));
        break;
      }
      if (quote_end == tic_pos+1) {
        cmd_line.push_back("");
      }
      else {
        size_t len = quote_end - (tic_pos+1);
        cmd_line.push_back(line.substr (tic_pos+1, len));
      }
      tic_pos = quote_end++;
    }
  }

  if (in_quote) {
    return tic;
  }
  if (quote_end == 0 && cmd_line.size() == 0) {
    split (cmd_line, line, boost::is_any_of(" \t"));
  }
  else {
    vector<string> wrap;
    string sub = line.substr(quote_end,tic_pos-1);
    split (wrap, sub, boost::is_any_of(" \t"));
    for (auto &w : wrap) {
      if (w.length()) {
        cmd_line.emplace_back("");
        cmd_line[cmd_line.size()-1].swap(w);
      }
    }
  }
  return '\0';
}



int send_command (const vector<string> &cmd_line)
{
  const auto& command = cmd_line[0];
  if( command == "help" ) {
    std::cout << "Command list: info, block, exec, account, push-trx, setcode, transfer, create, import, unlock, lock, do, transaction, and transactions\n";
    return -1;
  }

  else if( command == "info" ) {
    std::cout << fc::json::to_pretty_string( get_info() ) << std::endl;
  }
  else if( command == "block" ) {
    FC_ASSERT( cmd_line.size() == 2 );
    auto arg=fc::mutable_variant_object( "block_num_or_id", cmd_line[1]);
    std::cout << fc::json::to_pretty_string( call (get_block_func, arg)) << std::endl;
  }
  else if( command == "exec" ) {
    FC_ASSERT( cmd_line.size() >= 6 );
    Name code   = cmd_line[1];
    Name action = cmd_line[2];
    auto& json   = cmd_line[3];
    auto arg= fc::mutable_variant_object( "code", code )("action",action)("args", fc::json::from_string(json));
    auto result = call( json_to_bin_func, arg);


    SignedTransaction trx;
    trx.messages.resize(1);
    auto& msg = trx.messages.back();
    msg.code = code;
    msg.type = action;
    msg.authorization = fc::json::from_string( cmd_line[5] ).as<vector<types::AccountPermission>>();
    msg.data = result.get_object()["binargs"].as<Bytes>();
    trx.scope = fc::json::from_string( cmd_line[4] ).as<vector<Name>>();

    auto trx_result = push_transaction( trx );
    std::cout << fc::json::to_pretty_string( trx_result ) << std::endl;

  } else if( command == "account" ) {
    FC_ASSERT( cmd_line.size() == 2 );
    std::cout << fc::json::to_pretty_string( call( get_account_func,
                                                   fc::mutable_variant_object( "name", cmd_line[1] ) ) ) << std::endl;
  }
  else if( command == "push-trx" ) {
    auto trx_result = call (push_txn_func, fc::json::from_string( cmd_line[1]));
    std::cout << fc::json::to_pretty_string(trx_result) << std::endl;
  } else if ( command == "setcode" ) {
    if( cmd_line.size() == 1 ) {
      std::cout << "usage: "<< program << " " << command <<" ACCOUNT FILE.WAST FILE.ABI" << std::endl;
      return -1;
    }
    Name account(cmd_line[1]);
    const auto& wast_file = cmd_line[2];
    std::string wast;

    FC_ASSERT( fc::exists(wast_file) );
    fc::read_file_contents( wast_file, wast );
    auto wasm = assemble_wast( wast );



    types::setcode handler;
    handler.account = account;
    handler.code.resize(wasm.size());
    memcpy( handler.code.data(), wasm.data(), wasm.size() );

    if( cmd_line.size() == 4 ) {
      handler.abi = fc::json::from_file( cmd_line[3] ).as<types::Abi>();
    }

    SignedTransaction trx;
    trx.scope = { config::EosContractName, account };
    transaction_emplace_message(trx,  config::EosContractName, vector<types::AccountPermission>{{account,"active"}},
                        "setcode", handler );

    std::cout << fc::json::to_pretty_string( push_transaction(trx)  ) << std::endl;

  } else if( command == "transfer" ) {
    FC_ASSERT( cmd_line.size() >= 4 );

    Name sender(cmd_line[1]);
    Name recipient(cmd_line[2]);
    uint64_t amount = fc::variant(cmd_line[3]).as_uint64();
    
    string memo = "";
    if( cmd_line.size() > 4 )
       memo = cmd_line[4];

    SignedTransaction trx;
    trx.scope = sort_names({sender,recipient});
<<<<<<< HEAD
    transaction_emplace_message(trx, config::EosContractName, vector<types::AccountPermission>{{sender,"active"}}, "transfer",
                       types::transfer{sender, recipient, amount});
=======
    transaction_helpers::emplace_message(trx, config::EosContractName, vector<types::AccountPermission>{{sender,"active"}}, "transfer",
                       types::transfer{sender, recipient, amount, memo});
>>>>>>> 913639a9
    auto info = get_info();
    trx.expiration = info.head_block_time + 100; //chain.head_block_time() + 100;
    transaction_set_reference_block(trx, info.head_block_id);

    std::cout << fc::json::to_pretty_string( call( push_txn_func, trx )) << std::endl;
  }
  else if (command == "create" ) {
    if( cmd_line[1] == "account" ) {
      if( cmd_line.size() < 6 ) {
        std::cerr << "usage: " << program << " create account CREATOR NEWACCOUNT OWNERKEY ACTIVEKEY\n";
        return -1;
      }
      create_account( cmd_line );
    }
    else if( cmd_line[1] == "key" ) {
      auto priv = fc::ecc::private_key::generate();
      auto pub = public_key_type( priv.get_public_key() );

      std::cout << "public: " << string(pub) <<"\n";
      std::cout << "private: " << key_to_wif(priv.get_secret()) << std::endl;
    }
    else {
      std::cerr << "create doesn't recognize object " << cmd_line[1] << std::endl;
    }
  } else if( command == "import" ) {
    if( cmd_line[1] == "key" ) {
      auto secret = wif_to_key( cmd_line[2] ); //fc::variant( cmd_line[2] ).as<fc::ecc::private_key_secret>();
      if( !secret ) {
        std::cerr << "invalid WIF private key" << std::endl;;
        return -1;
      }
      auto priv = fc::ecc::private_key::regenerate(*secret);
      auto pub = public_key_type( priv.get_public_key() );
      std::cout << "public: " << string(pub) << std::endl;;
    }
  }else if( command == "unlock" ) {

  } else if( command == "lock" ) {

  } else if( command == "do" ) {

  } else if( command == "transaction" ) {
     if( cmd_line.size() != 2 )
     {
        std::cerr << "usage: " << program << " transaction TRANSACTION_ID\n";
        return -1;
     }
     auto arg= fc::mutable_variant_object( "transaction_id", cmd_line[1]);
     std::cout << fc::json::to_pretty_string( call( get_transaction_func, arg) ) << std::endl;
  } else if( command == "transactions" ) {
     if( cmd_line.size() < 2 || cmd_line.size() > 4 )
     {
        std::cerr << "usage: " << program << " transactions ACCOUNT_TO_LOOKUP [SKIP_TO_SEQUENCE [NUMBER_OF_SEQUENCES_TO_RETURN]]\n";
        return -1;
     }
     chain::AccountName account_name(cmd_line[1]);
     auto arg = (cmd_line.size() == 2)
           ? fc::mutable_variant_object( "account_name", account_name)
           : (cmd_line.size() == 3)
             ? fc::mutable_variant_object( "account_name", account_name)("skip_seq", cmd_line[2])
             : fc::mutable_variant_object( "account_name", account_name)("skip_seq", cmd_line[2])("num_seq", cmd_line[3]);
     std::cout << fc::json::to_pretty_string( call( get_transactions_func, arg) ) << std::endl;
  } else if( command == "accounts" ) {
     if( cmd_line.size() != 2 )
     {
        std::cerr << "usage: " << program << " accounts PUBLIC_KEY\n";
        return -1;
     }
     chain::public_key_type public_key(cmd_line[1]);
     auto arg = fc::mutable_variant_object( "public_key", public_key);
     std::cout << fc::json::to_pretty_string( call( get_key_accounts_func, arg) ) << std::endl;
  }
  return 0;
}


/**
 *   Usage:
 *
 *   eosc - [optional command] < script
 *     or *   eocs create wallet walletname  ***PASS1*** ***PASS2***
 *   eosc unlock walletname  ***PASSWORD***
 *   eosc create wallet walletname  ***PASS1*** ***PASS2***
 *   eosc unlock walletname  ***PASSWORD***
 *   eosc wallets -> prints list of wallets with * next to currently unlocked
 *   eosc keys -> prints list of private keys
 *   eosc importkey privatekey -> loads keys
 *   eosc accounts -> prints list of accounts that reference key
 *   eosc lock
 *   eosc do contract action { from to amount }
 *   eosc transfer from to amount memo  => aliaze for eosc
 *   eosc create account creator
 *
 *  if reading from a script all lines are allE parsed before any are sent
 *  reading from the console, lines are acted on directly.
 */

int main( int argc, char** argv ) {
  vector<string> cmd;
  bool is_cmd=false;
  bool from_stdin=false;
  bool batch=false;
  uint32_t cycles=1;
  vector<vector<string> > script;
  program = argv[0];

  for( uint32_t i = 1; i < argc; ++i ) {
    is_cmd |= (*argv[i] != '-');
    if (!is_cmd) {
      from_stdin |= (*(argv[i]+1) == '\0');
      if (!from_stdin) {
        // TODO: parse arguments, --batch=<1|0> --cycles=<n> --input=<1|0>
      }
    }
    else {
      cmd.push_back(string(argv[i]));
    }
  }

  try {
    if (cmd.size()) {
      int res = 0;
      if ((res = send_command(cmd)) != 0) {
        return res;
      }
    }
  } catch ( const fc::exception& e ) {
    std::cerr << e.to_detail_string() << std::endl;
    return 0;
  }

  bool console = isatty(0);

  if (from_stdin) {
    char tic = '\0';
    vector<string> cmd_line;
    if (console) {
      std::cout << "press ^d when done" << std::endl;
    }
    while (std::cin.good()) {
      if (tic == '\0') {
        cmd_line.clear();
        if (console) {
          std::cout << "enter command: " << std::flush;
        }
      }

      tic = read_line_and_split(cmd_line, tic);
      if (tic != '\0') {
        continue;
      }

      if (!console || batch) {
        script.push_back (cmd_line);
      }
      else {
        send_command (cmd_line);
      }
    }
  }

  try {
    int res = 0;
    while (cycles--) {
      for (auto scmd : script) {
        if ((res = send_command (scmd)) != 0) {
          return res;
        }
      }
    }
  } catch ( const fc::exception& e ) {
    std::cerr << e.to_detail_string() << std::endl;
  }
  return 0;
}<|MERGE_RESOLUTION|>--- conflicted
+++ resolved
@@ -336,13 +336,8 @@
 
     SignedTransaction trx;
     trx.scope = sort_names({sender,recipient});
-<<<<<<< HEAD
     transaction_emplace_message(trx, config::EosContractName, vector<types::AccountPermission>{{sender,"active"}}, "transfer",
-                       types::transfer{sender, recipient, amount});
-=======
-    transaction_helpers::emplace_message(trx, config::EosContractName, vector<types::AccountPermission>{{sender,"active"}}, "transfer",
                        types::transfer{sender, recipient, amount, memo});
->>>>>>> 913639a9
     auto info = get_info();
     trx.expiration = info.head_block_time + 100; //chain.head_block_time() + 100;
     transaction_set_reference_block(trx, info.head_block_id);
