--- conflicted
+++ resolved
@@ -30,12 +30,15 @@
 string host = "localhost";
 uint32_t port = 8888;
 
-string func_base = "/v1/chain";
-string get_info_func = func_base + "/get_info";
-string push_txn_func = func_base + "/push_transaction";
-string json_to_bin_func = func_base + "/abi_json_to_bin";
-string get_block_func = func_base + "/get_block";
-string get_account_func = func_base + "/get_account";
+const string chain_func_base = "/v1/chain";
+const string get_info_func = chain_func_base + "/get_info";
+const string push_txn_func = chain_func_base + "/push_transaction";
+const string json_to_bin_func = chain_func_base + "/abi_json_to_bin";
+const string get_block_func = chain_func_base + "/get_block";
+const string get_account_func = chain_func_base + "/get_account";
+
+const string account_history_func_base = "/v1/account_history";
+const string get_transaction_func = account_history_func_base + "/get_transaction";
 
 
 inline std::vector<Name> sort_names( std::vector<Name>&& names ) {
@@ -364,6 +367,10 @@
 
   } else if( command == "do" ) {
 
+  } else if( command == "transaction" ) {
+     FC_ASSERT( cmd_line.size() == 2 );
+     auto arg= fc::mutable_variant_object( "transaction_id", cmd_line[1]);
+     std::cout << fc::json::to_pretty_string( call( get_transaction_func, arg) ) << std::endl;
   }
   return 0;
 }
@@ -440,22 +447,10 @@
         }
       }
 
-
-<<<<<<< HEAD
-   } else if( command == "transaction" ) {
-      FC_ASSERT( args.size() == 3 );
-      std::cout << fc::json::to_pretty_string( call( "localhost", 8888, "/v1/account_history/get_transaction", fc::mutable_variant_object( "transaction_id", args[2]) ) );
-   }
-   } catch ( const fc::exception& e ) {
-      std::cerr << e.to_detail_string() <<"\n";
-   }
-   std::cout << "\n";
-=======
       tic = read_line_and_split(cmd_line, tic);
       if (tic != '\0') {
         continue;
       }
->>>>>>> 867a5380
 
       if (!console || batch) {
         script.push_back (cmd_line);
