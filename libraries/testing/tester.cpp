#include <boost/test/unit_test.hpp>
#include <eosio/testing/tester.hpp>
#include <eosio/chain/asset.hpp>
#include <eosio/chain/contracts/types.hpp>
#include <eosio/chain/contracts/eos_contract.hpp>
#include <eosio/chain/contracts/contract_table_objects.hpp>

#include <test.system/test.system.wast.hpp>
#include <test.system/test.system.abi.hpp>

#include <fc/utility.hpp>
#include <fc/io/json.hpp>

#include "WAST/WAST.h"
#include "WASM/WASM.h"
#include "IR/Module.h"
#include "IR/Validate.h"

namespace eosio { namespace testing {

   base_tester::base_tester(chain_controller::runtime_limits limits) {
      cfg.block_log_dir      = tempdir.path() / "blocklog";
      cfg.shared_memory_dir  = tempdir.path() / "shared";
      cfg.shared_memory_size = 1024*1024*8;

      cfg.genesis.initial_timestamp = fc::time_point::from_iso_string("2020-01-01T00:00:00.000");
      cfg.genesis.initial_key = get_public_key( config::system_account_name, "active" );
      cfg.limits = limits;

      open();
   }

   public_key_type  base_tester::get_public_key( name keyname, string role ) const {
      return get_private_key( keyname, role ).get_public_key(); 
   }

   private_key_type base_tester::get_private_key( name keyname, string role ) const {
      return private_key_type::regenerate<fc::ecc::private_key_shim>(fc::sha256::hash(string(keyname)+role));
   }

   void base_tester::close() {
      control.reset();
      chain_transactions.clear();
   }

   void base_tester::open() {
      control.reset( new chain_controller(cfg) );
      chain_transactions.clear();
      control->applied_block.connect([this]( const block_trace& trace ){
         for( const auto& region : trace.block.regions) {
            for( const auto& cycle : region.cycles_summary ) {
               for ( const auto& shard : cycle ) {
                  for( const auto& receipt: shard.transactions ) {
                     chain_transactions.emplace(receipt.id, receipt);
                  }
               }
            }
         }
      });
   }

   signed_block base_tester::produce_block( fc::microseconds skip_time ) {
      auto head_time = control->head_block_time();
      auto next_time = head_time + skip_time;
      uint32_t slot  = control->get_slot_at_time( next_time );
      auto sch_pro   = control->get_scheduled_producer(slot);
      auto priv_key  = get_private_key( sch_pro, "active" );

      return control->generate_block( next_time, sch_pro, priv_key, skip_missed_block_penalty );
   }

   void base_tester::produce_blocks( uint32_t n ) {
      for( uint32_t i = 0; i < n; ++i )
         produce_block();
   }

  void base_tester::set_tapos( signed_transaction& trx ) const {
     trx.set_reference_block( control->head_block_id() );
  }

   void base_tester::create_account( account_name a, account_name creator, bool multisig ) {
      signed_transaction trx;
      set_tapos( trx );

      authority owner_auth;
      if (multisig) {
         // multisig between account's owner key and creators active permission
         owner_auth = authority(2, {key_weight{get_public_key( a, "owner" ), 1}}, {permission_level_weight{{creator, config::active_name}, 1}});
      } else {
         owner_auth =  authority( get_public_key( a, "owner" ) );
      }

      trx.actions.emplace_back( vector<permission_level>{{creator,config::active_name}}, 
                                contracts::newaccount{
                                   .creator  = creator,
                                   .name     = a,
                                   .owner    = owner_auth,
                                   .active   = authority( get_public_key( a, "active" ) ),
                                   .recovery = authority( get_public_key( a, "recovery" ) ),
                                });

      set_tapos(trx);
      trx.sign( get_private_key( creator, "active" ), chain_id_type()  );
      push_transaction( trx );
   }

   transaction_trace base_tester::push_transaction( packed_transaction& trx ) {
      return control->push_transaction( trx );
   }

   transaction_trace base_tester::push_transaction( signed_transaction& trx ) {
      auto ptrx = packed_transaction(trx);
      return push_transaction( ptrx );
   }

   base_tester::action_result base_tester::push_action(action&& cert_act, uint64_t authorizer) {
      signed_transaction trx;
      if (authorizer) {
         cert_act.authorization = vector<permission_level>{{authorizer, config::active_name}};
      }
      trx.actions.emplace_back(std::move(cert_act));
      set_tapos(trx);
      if (authorizer) {
         trx.sign(get_private_key(authorizer, "active"), chain_id_type());
      }
      try {
         push_transaction(trx);
      } catch (const fc::exception& ex) {
         return error(ex.top_message());
      }
      produce_block();
      BOOST_REQUIRE_EQUAL(true, chain_has_transaction(trx.id()));
      return success();
   }

   transaction_trace base_tester::push_reqauth( account_name from, const vector<permission_level>& auths, const vector<private_key_type>& keys ) {
      variant pretty_trx = fc::mutable_variant_object()
         ("actions", fc::variants({
            fc::mutable_variant_object()
               ("account", name(config::system_account_name))
               ("name", "reqauth")
               ("authorization", auths)
               ("data", fc::mutable_variant_object()
                  ("from", from)
               )
            })
        );

      signed_transaction trx;
      contracts::abi_serializer::from_variant(pretty_trx, trx, get_resolver());
      set_tapos( trx );
      for(auto iter = keys.begin(); iter != keys.end(); iter++)
         trx.sign( *iter, chain_id_type() );
      return push_transaction( trx );
   }

   transaction_trace base_tester::push_nonce(account_name from, const string& v) {
      variant pretty_trx = fc::mutable_variant_object()
         ("actions", fc::variants({
            fc::mutable_variant_object()
               ("account", name(config::system_account_name))
               ("name", "nonce")
               ("authorization", fc::variants({
                  fc::mutable_variant_object()
                     ("actor", from)
                     ("permission", name(config::active_name))
               }))
               ("data", fc::mutable_variant_object()
                  ("value", v)
               )
            })
         );

      signed_transaction trx;
      contracts::abi_serializer::from_variant(pretty_trx, trx, get_resolver());
      set_tapos( trx );

      trx.sign( get_private_key( from, "active" ), chain_id_type() );
      return push_transaction( trx );
   }

   transaction_trace base_tester::transfer( account_name from, account_name to, string amount, string memo, account_name currency ) {
      return transfer( from, to, asset::from_string(amount), memo, currency );
   }

   transaction_trace base_tester::transfer( account_name from, account_name to, asset amount, string memo, account_name currency ) {
      variant pretty_trx = fc::mutable_variant_object()
         ("actions", fc::variants({
            fc::mutable_variant_object()
               ("account", currency)
               ("name", "transfer")
               ("authorization", fc::variants({
                  fc::mutable_variant_object()
                     ("actor", from)
                     ("permission", name(config::active_name))
               }))
               ("data", fc::mutable_variant_object()
                  ("from", from)
                  ("to", to)
                  ("quantity", amount)
                  ("memo", memo)
               )
            })
         );

      signed_transaction trx;
      contracts::abi_serializer::from_variant(pretty_trx, trx, get_resolver());
      set_tapos( trx );

      trx.sign( get_private_key( from, name(config::active_name).to_string() ), chain_id_type()  );
      return push_transaction( trx );
   }

   void base_tester::set_authority( account_name account,
                               permission_name perm,
                               authority auth,
                               permission_name parent ) { try {
      signed_transaction trx;
      trx.actions.emplace_back( vector<permission_level>{{account,perm}},
                                contracts::updateauth{
                                   .account    = account,
                                   .permission = perm,
                                   .parent     = parent,
                                   .data       = move(auth),
                                });

      set_tapos( trx );
      trx.sign( get_private_key( account, "active" ), chain_id_type()  ); 
      push_transaction( trx );
   } FC_CAPTURE_AND_RETHROW( (account)(perm)(auth)(parent) ) }

   void base_tester::set_code( account_name account, const char* wast ) try {
      const auto assemble = [](const char* wast) -> vector<unsigned char> {
         using namespace IR;
         using namespace WAST;
         using namespace WASM;
         using namespace Serialization;

         Module module;
         vector<Error> parse_errors;
         parseModule(wast, fc::const_strlen(wast), module, parse_errors);
         if (!parse_errors.empty()) {
            fc::exception parse_exception(
               FC_LOG_MESSAGE(warn, "Failed to parse WAST"),
               fc::std_exception_code,
               "wast_parse_error",
               "Failed to parse WAST"
            );

            for (const auto& err: parse_errors) {
               parse_exception.append_log( FC_LOG_MESSAGE(error, ":${desc}: ${message}", ("desc", err.locus.describe())("message", err.message.c_str()) ) );
               parse_exception.append_log( FC_LOG_MESSAGE(error, string(err.locus.column(8), ' ') + "^" ));
            }

            throw parse_exception;
         }

         try {
            // Serialize the WebAssembly module.
            ArrayOutputStream stream;
            serialize(stream,module);
            return stream.getBytes();
         } catch(const FatalSerializationException& ex) {
            fc::exception serialize_exception (
               FC_LOG_MESSAGE(warn, "Failed to serialize wasm: ${message}", ("message", ex.message)),
               fc::std_exception_code,
               "wasm_serialization_error",
               "Failed to serialize WASM"
            );
            throw serialize_exception;
         }
      };

      auto wasm = assemble(wast);

      signed_transaction trx;
      trx.actions.emplace_back( vector<permission_level>{{account,config::active_name}},
                                contracts::setcode{
                                   .account    = account,
                                   .vmtype     = 0,
                                   .vmversion  = 0,
                                   .code       = bytes(wasm.begin(), wasm.end())
                                });

      set_tapos( trx );
      trx.sign( get_private_key( account, "active" ), chain_id_type()  );
      push_transaction( trx );
   } FC_CAPTURE_AND_RETHROW( (account)(wast) )

   void base_tester::set_abi( account_name account, const char* abi_json) {
      auto abi = fc::json::from_string(abi_json).template as<contracts::abi_def>();
      signed_transaction trx;
      trx.actions.emplace_back( vector<permission_level>{{account,config::active_name}},
                                contracts::setabi{
                                   .account    = account,
                                   .abi        = abi
                                });

      set_tapos( trx );
      trx.sign( get_private_key( account, "active" ), chain_id_type()  );
      push_transaction( trx );
   }

   bool base_tester::chain_has_transaction( const transaction_id_type& txid ) const {
      return chain_transactions.count(txid) != 0;
   }

   const transaction_receipt& base_tester::get_transaction_receipt( const transaction_id_type& txid ) const {
      return chain_transactions.at(txid);
   }

   /**
    *  Reads balance as stored by generic_currency contract
    */
   asset base_tester::get_currency_balance( const account_name& code,
                                       const symbol&       asset_symbol,
                                       const account_name& account ) const {
      const auto& db  = control->get_database();
      const auto* tbl = db.find<contracts::table_id_object, contracts::by_code_scope_table>(boost::make_tuple(code, account, N(account)));
      share_type result = 0;

      // the balance is implied to be 0 if either the table or row does not exist
      if (tbl) {
         const auto *obj = db.find<contracts::key_value_object, contracts::by_scope_primary>(boost::make_tuple(tbl->id, asset_symbol.value()));
         if (obj) {
            fc::datastream<const char *> ds(obj->value.data(), obj->value.size());
            fc::raw::unpack(ds, result);
         }
      }
      return asset(result, asset_symbol);
   }

   vector<uint8_t> base_tester::to_uint8_vector(const string& s) {
      vector<uint8_t> v(s.size());
      copy(s.begin(), s.end(), v.begin());
      return v;
   };

   vector<uint8_t> base_tester::to_uint8_vector(uint64_t x) {
      vector<uint8_t> v(sizeof(x));
      *reinterpret_cast<uint64_t*>(v.data()) = x;
      return v;
   };

   uint64_t base_tester::to_uint64(fc::variant x) {
      vector<uint8_t> blob;
      fc::from_variant<uint8_t>(x, blob);
      FC_ASSERT(8 == blob.size());
      return *reinterpret_cast<uint64_t*>(blob.data());
   }

   string base_tester::to_string(fc::variant x) {
      vector<uint8_t> v;
      fc::from_variant<uint8_t>(x, v);
      string s(v.size(), 0);
      copy(v.begin(), v.end(), s.begin());
      return s;
   }

<<<<<<< HEAD
   tester::tester(chain_controller::runtime_limits limits)
      : base_tester(limits) {
      push_genesis_block();
   }

   void tester::push_genesis_block() {
      set_code(config::system_account_name, test_system_wast);
      set_abi(config::system_account_name, test_system_abi);
   }


=======
   transaction_trace tester::push_action( const account_name& code, 
                             const action_name& acttype, 
                             const account_name& actor, 
                             const variant_object& data
                             ) 
   { try {
      chain::contracts::abi_serializer abis( control->get_database().get<account_object,by_name>(code).get_abi() );    

      string action_type_name = abis.get_action_type(acttype);
   
      action act;
      act.account = code;
      act.name = acttype;
      act.authorization = vector<permission_level>{{actor, config::active_name}};
      act.data = abis.variant_to_binary(action_type_name, data);
      wdump((act));
   
      signed_transaction trx;
      trx.actions.emplace_back(std::move(act));
      set_tapos(trx);
      trx.sign(get_private_key(actor, "active"), chain_id_type());
      wdump((get_public_key( actor, "active" )));;

      return push_transaction(trx);
   } FC_CAPTURE_AND_RETHROW( (code)(acttype)(actor) ) }
>>>>>>> e734fef2

} }  /// eosio::test<|MERGE_RESOLUTION|>--- conflicted
+++ resolved
@@ -132,6 +132,32 @@
       BOOST_REQUIRE_EQUAL(true, chain_has_transaction(trx.id()));
       return success();
    }
+
+   transaction_trace base_tester::push_action( const account_name& code, 
+                             const action_name& acttype, 
+                             const account_name& actor, 
+                             const variant_object& data
+                             ) 
+   { try {
+      chain::contracts::abi_serializer abis( control->get_database().get<account_object,by_name>(code).get_abi() );    
+
+      string action_type_name = abis.get_action_type(acttype);
+   
+      action act;
+      act.account = code;
+      act.name = acttype;
+      act.authorization = vector<permission_level>{{actor, config::active_name}};
+      act.data = abis.variant_to_binary(action_type_name, data);
+      wdump((act));
+   
+      signed_transaction trx;
+      trx.actions.emplace_back(std::move(act));
+      set_tapos(trx);
+      trx.sign(get_private_key(actor, "active"), chain_id_type());
+      wdump((get_public_key( actor, "active" )));;
+
+      return push_transaction(trx);
+   } FC_CAPTURE_AND_RETHROW( (code)(acttype)(actor) ) }
 
    transaction_trace base_tester::push_reqauth( account_name from, const vector<permission_level>& auths, const vector<private_key_type>& keys ) {
       variant pretty_trx = fc::mutable_variant_object()
@@ -357,7 +383,6 @@
       return s;
    }
 
-<<<<<<< HEAD
    tester::tester(chain_controller::runtime_limits limits)
       : base_tester(limits) {
       push_genesis_block();
@@ -368,33 +393,4 @@
       set_abi(config::system_account_name, test_system_abi);
    }
 
-
-=======
-   transaction_trace tester::push_action( const account_name& code, 
-                             const action_name& acttype, 
-                             const account_name& actor, 
-                             const variant_object& data
-                             ) 
-   { try {
-      chain::contracts::abi_serializer abis( control->get_database().get<account_object,by_name>(code).get_abi() );    
-
-      string action_type_name = abis.get_action_type(acttype);
-   
-      action act;
-      act.account = code;
-      act.name = acttype;
-      act.authorization = vector<permission_level>{{actor, config::active_name}};
-      act.data = abis.variant_to_binary(action_type_name, data);
-      wdump((act));
-   
-      signed_transaction trx;
-      trx.actions.emplace_back(std::move(act));
-      set_tapos(trx);
-      trx.sign(get_private_key(actor, "active"), chain_id_type());
-      wdump((get_public_key( actor, "active" )));;
-
-      return push_transaction(trx);
-   } FC_CAPTURE_AND_RETHROW( (code)(acttype)(actor) ) }
->>>>>>> e734fef2
-
 } }  /// eosio::test