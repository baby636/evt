#pragma once

// This file is an internal header,
// it is not meant to be included except internally from json.cpp in fc

#include <fc/io/json.hpp>
#include <fc/exception/exception.hpp>
//#include <fc/io/iostream.hpp>
//#include <fc/io/buffered_iostream.hpp>
//#include <fc/io/fstream.hpp>
//#include <fc/io/sstream.hpp>
#include <fc/log/logger.hpp>
#include <fc/string.hpp>
//#include <utfcpp/utf8.h>
#include <iostream>
#include <fstream>
#include <sstream>

#include <boost/filesystem/fstream.hpp>

namespace fc { namespace json_relaxed
{
   template<typename T, bool strict>
   variant variant_from_stream( T& in, uint32_t max_depth );

   template<typename T>
   std::string tokenFromStream( T& in )
   {
      std::stringstream token;
      try
      {
         char c = in.peek();

         while( true )
         {
            switch( c = in.peek() )
            {
               case '\\':
                  token << parseEscape( in );
                  break;
               case '\t':
               case ' ':
               case ',':
               case ':':
               case '\0':
               case '\n':
               case '\x04':
                  in.get();
                  return token.str();
               case 'a': case 'b': case 'c': case 'd': case 'e': case 'f': case 'g': case 'h':
               case 'i': case 'j': case 'k': case 'l': case 'm': case 'n': case 'o': case 'p':
               case 'q': case 'r': case 's': case 't': case 'u': case 'v': case 'w': case 'x':
               case 'y': case 'z':
               case 'A': case 'B': case 'C': case 'D': case 'E': case 'F': case 'G': case 'H':
               case 'I': case 'J': case 'K': case 'L': case 'M': case 'N': case 'O': case 'P':
               case 'Q': case 'R': case 'S': case 'T': case 'U': case 'V': case 'W': case 'X':
               case 'Y': case 'Z':
               case '0': case '1': case '2': case '3': case '4': case '5': case '6': case '7':
               case '8': case '9':
               case '_': case '-': case '.': case '+': case '/':
                  token << c;
                  in.get();
                  break;
               case EOF:
                  FC_THROW_EXCEPTION( eof_exception, "unexpected end of file" );
               default:
                  return token.str();
            }
         }
         return token.str();
      }
      catch( const fc::eof_exception& eof )
      {
         return token.str();
      }
      catch (const std::ios_base::failure&)
      {
         return token.str();
      }

      FC_RETHROW_EXCEPTIONS( warn, "while parsing token '${token}'",
                                          ("token", token.str() ) );
   }

   template<typename T, bool strict, bool allow_escape>
   std::string quoteStringFromStream( T& in )
   {
       std::stringstream token;
       try
       {
           char q = in.get();
           switch( q )
           {
               case '\'':
                   if( strict )
                       FC_THROW_EXCEPTION( parse_error_exception, "expected: '\"' at beginning of string, got '\''" );
                   // falls through
               case '"':
                   break;
               default:
                   if( strict )
                       FC_THROW_EXCEPTION( parse_error_exception, "expected: '\"' at beginning of string" );
                   else
                       FC_THROW_EXCEPTION( parse_error_exception, "expected: '\"' | '\\\'' at beginning of string" );
           }
           if( in.peek() == q )
           {
               in.get();
               if( in.peek() != q )
                   return std::string();

               // triple quote processing
               if( strict )
                   FC_THROW_EXCEPTION( parse_error_exception, "triple quote unsupported in strict mode" );
               else
               {
                   in.get();
                   
                   while( true )
                   {
                       char c = in.peek();
                       if( c == q )
                       {
                           in.get();
                           char c2 = in.peek();
                           if( c2 == q )
                           {
                               in.get();
                               char c3 = in.peek();
                               if( c3 == q )
                               {
                                   in.get();
                                   return token.str();
                               }
                               token << q << q;
                               continue;
                           }
                           token << q;
                           continue;
                       }
                       else if( c == '\x04' )
                           FC_THROW_EXCEPTION( parse_error_exception, "unexpected EOF in string '${token}'",
                                      ("token", token.str() ) );
                       else if( allow_escape && (c == '\\') )
                           token << parseEscape( in );
                       else
                       {
                           in.get();
                           token << c;
                       }
                   }
               }
           }
           
           while( true )
           {
               char c = in.peek();

               if (c == EOF) {
                  FC_THROW_EXCEPTION( eof_exception, "unexpected end of file" );
               }

               if( c == q )
               {
                   in.get();
                   return token.str();
               }
               else if( c == '\x04' )
                   FC_THROW_EXCEPTION( parse_error_exception, "unexpected EOF in string '${token}'",
                              ("token", token.str() ) );
               else if( allow_escape && (c == '\\') )
                   token << parseEscape( in );
               else if( (c == '\r') | (c == '\n') )
                   FC_THROW_EXCEPTION( parse_error_exception, "unexpected EOL in string '${token}'",
                              ("token", token.str() ) );
               else
               {
                   in.get();
                   token << c;
               }
           }
           
       } FC_RETHROW_EXCEPTIONS( warn, "while parsing token '${token}'",
                                          ("token", token.str() ) );
   }

   template<typename T, bool strict>
   std::string stringFromStream( T& in )
   {
      try
      {
         char c = in.peek(), c2;

         switch( c )
         {
             case '\'':
                 if( strict )
                     FC_THROW_EXCEPTION( parse_error_exception, "expected: '\"' at beginning of string, got '\''" );
                 [[fallthrough]];
<<<<<<< HEAD
                 // falls through
=======
>>>>>>> 7e15fb22
             case '"':
                 return quoteStringFromStream<T, strict, true>( in );
             case 'r':
                 if( strict )
                     FC_THROW_EXCEPTION( parse_error_exception, "raw strings not supported in strict mode" );
                 [[fallthrough]];
             case 'R':
                 in.get();
                 c2 = in.peek();
                 switch( c2 )
                 {
                     case '"':
                     case '\'':
                         if( strict )
                             FC_THROW_EXCEPTION( parse_error_exception, "raw strings not supported in strict mode" );
                         return quoteStringFromStream<T, strict, false>( in );
                     default:
                         if( strict )
                             FC_THROW_EXCEPTION( parse_error_exception, "unquoted strings not supported in strict mode" );
                         return c+tokenFromStream( in );
                 }
                 break;
             case 'a': case 'b': case 'c': case 'd': case 'e': case 'f': case 'g': case 'h':
             case 'i': case 'j': case 'k': case 'l': case 'm': case 'n': case 'o': case 'p':
             case 'q':           case 's': case 't': case 'u': case 'v': case 'w': case 'x':
             case 'y': case 'z':
             case 'A': case 'B': case 'C': case 'D': case 'E': case 'F': case 'G': case 'H':
             case 'I': case 'J': case 'K': case 'L': case 'M': case 'N': case 'O': case 'P':
             case 'Q':           case 'S': case 'T': case 'U': case 'V': case 'W': case 'X':
             case 'Y': case 'Z':
             case '0': case '1': case '2': case '3': case '4': case '5': case '6': case '7':
             case '8': case '9':
             case '_': case '-': case '.': case '+': case '/':
                 if( strict )
                     FC_THROW_EXCEPTION( parse_error_exception, "unquoted strings not supported in strict mode" );
                 return tokenFromStream( in );
             case EOF:
                  FC_THROW_EXCEPTION( eof_exception, "unexpected end of file" );
             default:
                 FC_THROW_EXCEPTION( parse_error_exception, "expected: string" );
         }

       } FC_RETHROW_EXCEPTIONS( warn, "while parsing string" );
   }
   
   struct CharValueTable
   {
       public:
           CharValueTable()
           {
               for( size_t i=0; i<0x100; i++ )
                   c2v[i] = 0xFF;
               c2v[(unsigned char)'0'] = 0;
               c2v[(unsigned char)'1'] = 1;
               c2v[(unsigned char)'2'] = 2;
               c2v[(unsigned char)'3'] = 3;
               c2v[(unsigned char)'4'] = 4;
               c2v[(unsigned char)'5'] = 5;
               c2v[(unsigned char)'6'] = 6;
               c2v[(unsigned char)'7'] = 7;
               c2v[(unsigned char)'8'] = 8;
               c2v[(unsigned char)'9'] = 9;
               c2v[(unsigned char)'a'] = c2v[(unsigned char)'A'] = 10;
               c2v[(unsigned char)'b'] = c2v[(unsigned char)'B'] = 11;
               c2v[(unsigned char)'c'] = c2v[(unsigned char)'C'] = 12;
               c2v[(unsigned char)'d'] = c2v[(unsigned char)'D'] = 13;
               c2v[(unsigned char)'e'] = c2v[(unsigned char)'E'] = 14;
               c2v[(unsigned char)'f'] = c2v[(unsigned char)'F'] = 15;
               c2v[(unsigned char)'g'] = c2v[(unsigned char)'G'] = 16;
               c2v[(unsigned char)'h'] = c2v[(unsigned char)'H'] = 17;
               c2v[(unsigned char)'i'] = c2v[(unsigned char)'I'] = 18;
               c2v[(unsigned char)'j'] = c2v[(unsigned char)'J'] = 19;
               c2v[(unsigned char)'k'] = c2v[(unsigned char)'K'] = 20;
               c2v[(unsigned char)'l'] = c2v[(unsigned char)'L'] = 21;
               c2v[(unsigned char)'m'] = c2v[(unsigned char)'M'] = 22;
               c2v[(unsigned char)'n'] = c2v[(unsigned char)'N'] = 23;
               c2v[(unsigned char)'o'] = c2v[(unsigned char)'O'] = 24;
               c2v[(unsigned char)'p'] = c2v[(unsigned char)'P'] = 25;
               c2v[(unsigned char)'q'] = c2v[(unsigned char)'Q'] = 26;
               c2v[(unsigned char)'r'] = c2v[(unsigned char)'R'] = 27;
               c2v[(unsigned char)'s'] = c2v[(unsigned char)'S'] = 28;
               c2v[(unsigned char)'t'] = c2v[(unsigned char)'T'] = 29;
               c2v[(unsigned char)'u'] = c2v[(unsigned char)'U'] = 30;
               c2v[(unsigned char)'v'] = c2v[(unsigned char)'V'] = 31;
               c2v[(unsigned char)'w'] = c2v[(unsigned char)'W'] = 32;
               c2v[(unsigned char)'x'] = c2v[(unsigned char)'X'] = 33;
               c2v[(unsigned char)'y'] = c2v[(unsigned char)'Y'] = 34;
               c2v[(unsigned char)'z'] = c2v[(unsigned char)'Z'] = 35;
               return;
           }
           
           uint8_t operator[]( char index ) const { return c2v[index & 0xFF]; }
       
       uint8_t c2v[0x100];
   };
   
   template<uint8_t base>
   fc::variant parseInt( const std::string& token, size_t start )
   {
       static const CharValueTable ctbl;
       static const uint64_t INT64_MAX_PLUS_ONE = static_cast<uint64_t>(INT64_MAX) + 1;
       
       size_t i = start, n = token.length();
       if( i >= n )
           FC_THROW_EXCEPTION( parse_error_exception, "zero-length integer" );
       
       uint64_t val = 0;
       uint64_t maxb4mul = UINT64_MAX / base;
       
       while(true)
       {
           char c = token[i];
           uint8_t vc = ctbl[c];
           if( vc == 0xFF )
               FC_THROW_EXCEPTION( parse_error_exception, "illegal character {c} in integer of base {b}", ("c", c)("b", base) );
           if( val > maxb4mul )
               FC_THROW_EXCEPTION( parse_error_exception, "integer literal overflow" );
           val *= base;
           uint64_t newval = val + vc;
           if( newval < val )
               FC_THROW_EXCEPTION( parse_error_exception, "integer literal overflow" );
           val = newval;
           i++;
           if( i >= n )
               break;
       }
       if( token[0] == '-' )
       {
           if( val > INT64_MAX_PLUS_ONE )
               FC_THROW_EXCEPTION( parse_error_exception, "negative integer literal overflow" );
           // special cased to avoid trying to compute -INT64_MIN which is probably undefined or something
           if( val == INT64_MAX_PLUS_ONE )
               return fc::variant( INT64_MIN );
           return fc::variant( -static_cast<int64_t>(val) );
       }
       return fc::variant( val );
   }

   template<bool strict, uint8_t base>
   fc::variant maybeParseInt( const std::string& token, size_t start )
   {
       try
       {
           return parseInt<base>( token, start );
       }
       catch( const parse_error_exception &e )
       {
           if( strict )
               throw( e );
           else
               return fc::variant( token );
       }
   }

   template<bool strict>
   fc::variant parseNumberOrStr( const std::string& token )
   { try {
       //ilog( (token) ); 
       size_t i = 0, n = token.length();
       if( n == 0 )
           FC_THROW_EXCEPTION( parse_error_exception, "expected: non-empty token, got: empty token" );
       switch( token[0] )
       {
           case '+':
               if( strict )
                   FC_THROW_EXCEPTION( parse_error_exception, "unary + not supported in strict mode" );
               i++;
               break;
           case '-':
               i++;
               break;
           default:
               break;
       }
       char c = token[i++];
       switch( c )
       {
           case '0':
               if( i >= n )
                   return fc::variant( uint64_t( 0 ) );
               switch( token[i] )
               {
                   case 'b':
                   case 'B':
                       if( strict )
                           FC_THROW_EXCEPTION( parse_error_exception, "binary numeric literals not supported in strict mode" );
                       i++;
                       if( i >= n )
                           FC_THROW_EXCEPTION( parse_error_exception, "empty binary numeric literal" );
                       return maybeParseInt<strict, 2>( token, i+1 );
                   case 'o':
                   case 'O':
                       if( strict )
                           FC_THROW_EXCEPTION( parse_error_exception, "octal numeric literals not supported in strict mode" );
                       return maybeParseInt<strict, 8>( token, i+1 );
                   case 'x':
                   case 'X':
                       if( strict )
                           FC_THROW_EXCEPTION( parse_error_exception, "hex numeric literals not supported in strict mode" );
                       return maybeParseInt<strict, 16>( token, i+1 );
                   case '.':
                   case 'e':
                   case 'E':
                       break;
                   default:
                       // since this is a lookahead, other cases will be treated later
                       if( strict )
                           FC_THROW_EXCEPTION( parse_error_exception, "expected '.'|'e'|'E' parsing number, got '{c}'",
                               ( "c", c ) );
               }
               break;
           case '1': case '2': case '3': case '4':
           case '5': case '6': case '7': case '8': case '9':
               break;
           case 'a': case 'b': case 'c': case 'd': case 'e': case 'f': case 'g': case 'h':
           case 'i': case 'j': case 'k': case 'l': case 'm': case 'n': case 'o': case 'p':
           case 'q': case 'r': case 's': case 't': case 'u': case 'v': case 'w': case 'x':
           case 'y': case 'z':
           case 'A': case 'B': case 'C': case 'D': case 'E': case 'F': case 'G': case 'H':
           case 'I': case 'J': case 'K': case 'L': case 'M': case 'N': case 'O': case 'P':
           case 'Q': case 'R': case 'S': case 'T': case 'U': case 'V': case 'W': case 'X':
           case 'Y': case 'Z':
           case '_': case '-': case '.': case '+': case '/':
               if( strict )
                   FC_THROW_EXCEPTION( parse_error_exception, "illegal character '{c}' parsing number", ( "c", c ) );
               return fc::variant( token );
           default:
               FC_THROW_EXCEPTION( parse_error_exception, "illegal character '{c}' in token", ( "c", c ) );
       }
       size_t start = i-1;

       bool dot_ok = true;

       // int frac? exp?
       while(true)
       {
           if( i >= n )
               return parseInt<10>( token, start );
           char c = token[i++];
           //idump((c)(std::string()+c));
           switch( c )
           {
               case '0': case '1': case '2': case '3': case '4':
               case '5': case '6': case '7': case '8': case '9':
                   break;
               case '.':
                   return fc::variant(token);
                   if( dot_ok )
                   {
                       dot_ok = false;
                       if( i == n )
                       {
                           if( strict )
                               FC_THROW_EXCEPTION( parse_error_exception, "number cannot end with '.' in strict mode" );
                           return fc::variant( fc::to_double(token.c_str()) );
                       }

                       //idump((i));
                       c = token[i+1];
                       //idump((c));
                       switch( c )
                       {
                           case '0': case '1': case '2': case '3': case '4':
                           case '5': case '6': case '7': case '8': case '9':
                               break;
                           case 'e':
                           case 'E':
                               if( strict )
                                   FC_THROW_EXCEPTION( parse_error_exception, "expected digit after '.'" );
                               break;
                           case 'a': case 'b': case 'c': case 'd':           case 'f': case 'g': case 'h':
                           case 'i': case 'j': case 'k': case 'l': case 'm': case 'n': case 'o': case 'p':
                           case 'q': case 'r': case 's': case 't': case 'u': case 'v': case 'w': case 'x':
                           case 'y': case 'z':
                           case 'A': case 'B': case 'C': case 'D':           case 'F': case 'G': case 'H':
                           case 'I': case 'J': case 'K': case 'L': case 'M': case 'N': case 'O': case 'P':
                           case 'Q': case 'R': case 'S': case 'T': case 'U': case 'V': case 'W': case 'X':
                           case 'Y': case 'Z':
                           case '_': case '-': case '.': case '+': case '/':
                               if( strict )
                                   FC_THROW_EXCEPTION( parse_error_exception, "expected digit after '.'" );
                               return fc::variant( token );
                           default:
                               FC_THROW_EXCEPTION( parse_error_exception, "illegal character '{c}' in token", ( "c", c )("i",int(c)) );
                       }
                   }
                   else
                   {
                       if( strict )
                           FC_THROW_EXCEPTION( parse_error_exception, "illegal multiple . in number" );
                       return fc::variant( token );
                   }
                   break;
               case 'e':
               case 'E':
                   if( i == n )
                   {
                       if( strict )
                           FC_THROW_EXCEPTION( parse_error_exception, "expected exponent after 'e'|'E' parsing number" );
                       return fc::variant( token );
                   }
                   c = token[i++];
                   switch( c )
                   {
                       case '+': case '-':
                           if( i == n )
                           {
                               if( strict )
                                   FC_THROW_EXCEPTION( parse_error_exception, "expected exponent" );
                               return fc::variant( token );
                           }
                           break;
                       case '0': case '1': case '2': case '3': case '4':
                       case '5': case '6': case '7': case '8': case '9':
                           break;
                       case 'a': case 'b': case 'c': case 'd': case 'e': case 'f': case 'g': case 'h':
                       case 'i': case 'j': case 'k': case 'l': case 'm': case 'n': case 'o': case 'p':
                       case 'q': case 'r': case 's': case 't': case 'u': case 'v': case 'w': case 'x':
                       case 'y': case 'z':
                       case 'A': case 'B': case 'C': case 'D': case 'E': case 'F': case 'G': case 'H':
                       case 'I': case 'J': case 'K': case 'L': case 'M': case 'N': case 'O': case 'P':
                       case 'Q': case 'R': case 'S': case 'T': case 'U': case 'V': case 'W': case 'X':
                       case 'Y': case 'Z':
                       case '_':           case '.':           case '/':
                           if( strict )
                               FC_THROW_EXCEPTION( parse_error_exception, "illegal character '{c}' in number", ( "c", c ) );
                           return fc::variant( token );
                       default:
                           FC_THROW_EXCEPTION( parse_error_exception, "illegal character '{c}' in token", ( "c", c ) );
                   }
                   while( true )
                   {
                       if( i == n )
                           break;
                       c = token[i++];
                       switch( c )
                       {
                           case '0': case '1': case '2': case '3': case '4':
                           case '5': case '6': case '7': case '8': case '9':
                               break;
                           case 'a': case 'b': case 'c': case 'd': case 'e': case 'f': case 'g': case 'h':
                           case 'i': case 'j': case 'k': case 'l': case 'm': case 'n': case 'o': case 'p':
                           case 'q': case 'r': case 's': case 't': case 'u': case 'v': case 'w': case 'x':
                           case 'y': case 'z':
                           case 'A': case 'B': case 'C': case 'D': case 'E': case 'F': case 'G': case 'H':
                           case 'I': case 'J': case 'K': case 'L': case 'M': case 'N': case 'O': case 'P':
                           case 'Q': case 'R': case 'S': case 'T': case 'U': case 'V': case 'W': case 'X':
                           case 'Y': case 'Z':
                           case '_': case '-': case '.': case '+': case '/':
                               if( strict )
                                   FC_THROW_EXCEPTION( parse_error_exception, "illegal character '{c}' in number", ( "c", c ) );
                               return fc::variant( token );
                       }
                   }
                   return fc::variant( fc::to_double(token.c_str()) );
               case 'a': case 'b': case 'c': case 'd':           case 'f': case 'g': case 'h':
               case 'i': case 'j': case 'k': case 'l': case 'm': case 'n': case 'o': case 'p':
               case 'q': case 'r': case 's': case 't': case 'u': case 'v': case 'w': case 'x':
               case 'y': case 'z':
               case 'A': case 'B': case 'C': case 'D':           case 'F': case 'G': case 'H':
               case 'I': case 'J': case 'K': case 'L': case 'M': case 'N': case 'O': case 'P':
               case 'Q': case 'R': case 'S': case 'T': case 'U': case 'V': case 'W': case 'X':
               case 'Y': case 'Z':
               case '_': case '-':           case '+': case '/':
                   if( strict )
                       FC_THROW_EXCEPTION( parse_error_exception, "illegal character '{c}' parsing number", ( "c", c ) );
                   return fc::variant( token );
               default:
                   FC_THROW_EXCEPTION( parse_error_exception, "illegal character '{c}' in number", ( "c", c ) );
           }
       }
   } FC_CAPTURE_AND_RETHROW( (token) ) }

   template<typename T, bool strict>
   variant_object objectFromStream( T& in, uint32_t max_depth )
   {
      mutable_variant_object obj;
      try
      {
         char c = in.peek();
         if( c != '{' )
            FC_THROW_EXCEPTION( parse_error_exception,
                                     "Expected '{', but read '${char}'",
                                     ("char",string(&c, &c + 1)) );
         in.get();
         skip_white_space(in);
         while( in.peek() != '}' )
         {
            if( in.peek() == ',' )
            {
               in.get();
               continue;
            }
            if( skip_white_space(in) ) continue;
            string key = json_relaxed::stringFromStream<T, strict>( in );
            skip_white_space(in);
            if( in.peek() != ':' )
            {
               FC_THROW_EXCEPTION( parse_error_exception, "Expected ':' after key \"${key}\"",
                                        ("key", key) );
            }
            in.get();
            auto val = json_relaxed::variant_from_stream<T, strict>( in, max_depth - 1 );

            obj(std::move(key),std::move(val));
            skip_white_space(in);
         }
         if( in.peek() == '}' )
         {
            in.get();
            return obj;
         }
         FC_THROW_EXCEPTION( parse_error_exception, "Expected '}' after ${variant}", ("variant", obj ) );
      }
      catch( const fc::eof_exception& e )
      {
         FC_THROW_EXCEPTION( parse_error_exception, "Unexpected EOF: ${e}", ("e", e.to_detail_string() ) );
      }
      catch( const std::ios_base::failure& e )
      {
         FC_THROW_EXCEPTION( parse_error_exception, "Unexpected EOF: ${e}", ("e", e.what() ) );
      } FC_RETHROW_EXCEPTIONS( warn, "Error parsing object" );
   }

   template<typename T, bool strict>
   variants arrayFromStream( T& in, uint32_t max_depth )
   {
      variants ar;
      try
      {
        if( in.peek() != '[' )
           FC_THROW_EXCEPTION( parse_error_exception, "Expected '['" );
        in.get();
        skip_white_space(in);

        while( in.peek() != ']' )
        {
           if( in.peek() == ',' )
           {
              in.get();
              continue;
           }
           if( skip_white_space(in) ) continue;
           ar.push_back( json_relaxed::variant_from_stream<T, strict>(in, max_depth - 1) );
           skip_white_space(in);
        }
        if( in.peek() != ']' )
           FC_THROW_EXCEPTION( parse_error_exception, "Expected ']' after parsing ${variant}",
                                    ("variant", ar) );

        in.get();
      } FC_RETHROW_EXCEPTIONS( warn, "Attempting to parse array ${array}",
                                         ("array", ar ) );
      return ar;
   }

   template<typename T, bool strict>
   variant numberFromStream( T& in )
   { try {
       std::string token = tokenFromStream(in);
       variant result = json_relaxed::parseNumberOrStr<strict>( token );
       if( strict && !(result.is_int64() || result.is_uint64() || result.is_double()) )
           FC_THROW_EXCEPTION( parse_error_exception, "expected: number" );
       return result;
   } FC_CAPTURE_AND_RETHROW() }
   
   template<typename T, bool strict>
   variant wordFromStream( T& in )
   {
       std::string token = tokenFromStream(in);
       
       FC_ASSERT( token.length() > 0 );

       switch( token[0] )
       {
           case 'n':
               if( token == "null" )
                   return variant();
               break;
           case 't':
               if( token == "true" )
                   return variant( true );
               break;
           case 'f':
               if( token == "false" )
                   return variant( false );
               break;
           default:
               break;
       }

       if( !strict )
           return token;

       FC_THROW_EXCEPTION( parse_error_exception, "expected: null|true|false" );
   }
   
   template<typename T, bool strict>
   variant variant_from_stream( T& in, uint32_t max_depth )
   {
      skip_white_space(in);
      variant var;
      while( signed char c = in.peek() )
      {
         switch( c )
         {
            case ' ':
            case '\t':
            case '\n':
            case '\r':
              in.get();
              continue;
            case '"':
               return json_relaxed::stringFromStream<T, strict>( in );
            case '{':
              return json_relaxed::objectFromStream<T, strict>( in, max_depth - 1 );
            case '[':
              return json_relaxed::arrayFromStream<T, strict>( in, max_depth - 1 );
            case '-':
            case '+':
            case '.':
            case '0':
            case '1':
            case '2':
            case '3':
            case '4':
            case '5':
            case '6':
            case '7':
            case '8':
            case '9':
              return json_relaxed::numberFromStream<T, strict>( in );
            // null, true, false, or 'warning' / string
            case 'a': case 'b': case 'c': case 'd': case 'e': case 'f': case 'g': case 'h':
            case 'i': case 'j': case 'k': case 'l': case 'm': case 'n': case 'o': case 'p':
            case 'q': case 'r': case 's': case 't': case 'u': case 'v': case 'w': case 'x':
            case 'y': case 'z':
            case 'A': case 'B': case 'C': case 'D': case 'E': case 'F': case 'G': case 'H':
            case 'I': case 'J': case 'K': case 'L': case 'M': case 'N': case 'O': case 'P':
            case 'Q': case 'R': case 'S': case 'T': case 'U': case 'V': case 'W': case 'X':
            case 'Y': case 'Z':
            case '_':                               case '/':
              return json_relaxed::wordFromStream<T, strict>( in );
            case 0x04: // ^D end of transmission
            case EOF:
              FC_THROW_EXCEPTION( eof_exception, "unexpected end of file" );
            default:
              FC_THROW_EXCEPTION( parse_error_exception, "Unexpected char '${c}' in \"${s}\"",
                                 ("c", c)("s", stringFromToken(in)) );
         }
      }
	  return variant();
   }

} } // fc::json_relaxed<|MERGE_RESOLUTION|>--- conflicted
+++ resolved
@@ -197,10 +197,6 @@
                  if( strict )
                      FC_THROW_EXCEPTION( parse_error_exception, "expected: '\"' at beginning of string, got '\''" );
                  [[fallthrough]];
-<<<<<<< HEAD
-                 // falls through
-=======
->>>>>>> 7e15fb22
              case '"':
                  return quoteStringFromStream<T, strict, true>( in );
              case 'r':
