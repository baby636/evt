/**
 *  @file
 *  @copyright defined in evt/LICENSE.txt
 */
#pragma once

#include <evt/chain/asset.hpp>
#include <evt/chain/chain_config.hpp>
#include <evt/chain/config.hpp>
#include <evt/chain/contracts/authorizer_ref.hpp>
#include <evt/chain/contracts/group.hpp>
#include <evt/chain/types.hpp>

namespace evt { namespace chain { namespace contracts {

using type_name       = string;
using field_name      = string;
using action_name     = evt::chain::action_name;
using domain_name     = evt::chain::domain_name;
using domian_key      = evt::chain::domain_key;
using token_name      = evt::chain::token_name;
using permission_name = evt::chain::permission_name;
using account_name    = evt::chain::account_name;
using fungible_name   = evt::chain::fungible_name;
using user_id         = evt::chain::user_id;
using user_list       = std::vector<user_id>;
using group_name      = evt::chain::group_name;
using group_key       = public_key_type;
using group_def       = group;
using balance_type    = evt::chain::asset;
using meta_key        = evt::chain::meta_key;
using meta_value      = evt::chain::meta_value;
using meta_list       = evt::chain::meta_list;

struct type_def {
    type_def() = default;
    type_def(const type_name& new_type_name, const type_name& type)
        : new_type_name(new_type_name)
        , type(type) {}

    type_name new_type_name;
    type_name type;
};

struct field_def {
    field_def() = default;
    field_def(const field_name& name, const type_name& type)
        : name(name)
        , type(type) {}

    field_name name;
    type_name  type;

    bool
    operator==(const field_def& other) const {
        return std::tie(name, type) == std::tie(other.name, other.type);
    }
};

struct struct_def {
    struct_def() = default;
    struct_def(const type_name& name, const type_name& base, const vector<field_def>& fields)
        : name(name)
        , base(base)
        , fields(fields) {}

    type_name         name;
    type_name         base;
    vector<field_def> fields;

    bool
    operator==(const struct_def& other) const {
        return std::tie(name, base, fields) == std::tie(other.name, other.base, other.fields);
    }
};

struct action_def {
    action_def() = default;
    action_def(const action_name& name, const type_name& type)
        : name(name)
        , type(type) {}

    action_name name;
    type_name   type;
};

struct abi_def {
    abi_def() = default;
    abi_def(const vector<type_def>& types, const vector<struct_def>& structs, const vector<action_def>& actions)
        : types(types)
        , structs(structs)
        , actions(actions) {}

    vector<type_def>   types;
    vector<struct_def> structs;
    vector<action_def> actions;
};

struct token_def {
    token_def() = default;
    token_def(domain_name domain, token_name name, user_list owner)
        : domain(domain)
        , name(name)
        , owner(owner) {}

    domain_name domain;
    token_name  name;
    user_list   owner;

    meta_list metas;
};

struct key_weight {
    public_key_type key;
    weight_type     weight;
};

struct authorizer_weight {
    authorizer_weight() = default;
    authorizer_weight(authorizer_ref ref, weight_type weight)
        : ref(ref)
        , weight(weight) {}

    authorizer_ref ref;
    weight_type    weight;
};

struct permission_def {
    permission_def() = default;
    permission_def(permission_name name, uint32_t threshold, const vector<authorizer_weight>& authorizers)
        : name(name)
        , threshold(threshold)
        , authorizers(authorizers) {}

    permission_name           name;
    uint32_t                  threshold;
    vector<authorizer_weight> authorizers;
};

struct domain_def {
    domain_def() = default;
    domain_def(const domain_name& name)
        : name(name) {}

    domain_name    name;
    user_id        creator;
    time_point_sec create_time;

    permission_def issue;
    permission_def transfer;
    permission_def manage;

    meta_list metas;
};

struct fungible_def {
    fungible_def() = default;

    symbol         sym;
    user_id        creator;
    time_point_sec create_time;

    permission_def issue;
    permission_def manage;

    asset total_supply;
    asset current_supply;
    
    meta_list metas;
};

enum delay_status {
    proposed = 0, executed, cancelled
};

struct delay_def {
    delay_def() = default;

    proposal_name                name;
    public_key_type              proposer;
    delay_status                 status;
    transaction                  trx;
    std::vector<public_key_type> signed_keys;
};

struct newdomain {
    domain_name name;
    user_id     creator;

    permission_def issue;
    permission_def transfer;
    permission_def manage;

    static action_name
    get_name() {
        return N(newdomain);
    }
};

struct issuetoken {
    domain_name             domain;
    std::vector<token_name> names;
    user_list               owner;

    static action_name
    get_name() {
        return N(issuetoken);
    }
};

struct transfer {
    domain_name domain;
    token_name  name;
    user_list   to;

    static action_name
    get_name() {
        return N(transfer);
    }
};

struct destroytoken {
    domain_name             domain;
    token_name              name;

    static action_name
    get_name() {
        return N(destroytoken);
    }
};

struct newgroup {
    group_name name;
    group_def  group;

    static action_name
    get_name() {
        return N(newgroup);
    }
};

struct updategroup {
    group_name name;
    group_def  group;

    static action_name
    get_name() {
        return N(updategroup);
    }
};

struct updatedomain {
    domain_name name;

    fc::optional<permission_def> issue;
    fc::optional<permission_def> transfer;
    fc::optional<permission_def> manage;

    static action_name
    get_name() {
        return N(updatedomain);
    }
};

struct newfungible {
    symbol        sym;
    user_id       creator;

    permission_def issue;
    permission_def manage;

    asset total_supply;

    static action_name
    get_name() {
        return N(newfungible);
    }
};

struct updfungible {
    symbol sym;

    fc::optional<permission_def> issue;
    fc::optional<permission_def> manage;

    static action_name
    get_name() {
        return N(updfungible);
    }
};

struct issuefungible {
    public_key_type address;
    asset           number;

    static action_name
    get_name() {
        return N(issuefungible);
    }
};

<<<<<<< HEAD
struct transfer20 {
=======
struct transferft {
>>>>>>> 39517f81
    public_key_type from;
    public_key_type to;
    asset           number;

    static action_name
    get_name() {
<<<<<<< HEAD
        return N(transfer20);
=======
        return N(transferft);
>>>>>>> 39517f81
    }
};

struct addmeta {
    meta_key    key;
    meta_value  value;
    user_id     creator;

    static action_name
    get_name() {
        return N(addmeta);
    }
};

struct newdelay {
    proposal_name   name;
    public_key_type proposer;
    transaction     trx;

    static action_name
    get_name() {
        return N(newdelay);
    }
};

struct canceldelay {
    proposal_name name;

    static action_name
    get_name() {
        return N(canceldelay);
    }
};

struct approvedelay {
    proposal_name               name;
    std::vector<signature_type> signatures;

    static action_name
    get_name() {
        return N(approvedelay);
    }
};

struct executedelay {
    proposal_name name;

    static action_name
    get_name() {
        return N(executedelay);
    }
};

}}}  // namespace evt::chain::contracts

FC_REFLECT(evt::chain::contracts::type_def, (new_type_name)(type));
FC_REFLECT(evt::chain::contracts::field_def, (name)(type));
FC_REFLECT(evt::chain::contracts::struct_def, (name)(base)(fields));
FC_REFLECT(evt::chain::contracts::action_def, (name)(type));
FC_REFLECT(evt::chain::contracts::abi_def, (types)(structs)(actions));
FC_REFLECT(evt::chain::contracts::token_def, (domain)(name)(owner)(metas));
FC_REFLECT(evt::chain::contracts::key_weight, (key)(weight));
FC_REFLECT(evt::chain::contracts::authorizer_weight, (ref)(weight));
FC_REFLECT(evt::chain::contracts::permission_def, (name)(threshold)(authorizers));
FC_REFLECT(evt::chain::contracts::domain_def, (name)(creator)(create_time)(issue)(transfer)(manage)(metas));
FC_REFLECT(evt::chain::contracts::fungible_def, (sym)(creator)(create_time)(issue)(manage)(total_supply)(current_supply)(metas));
FC_REFLECT_ENUM(evt::chain::contracts::delay_status, (proposed)(executed)(cancelled));
FC_REFLECT(evt::chain::contracts::delay_def, (name)(proposer)(status)(trx)(signed_keys));

FC_REFLECT(evt::chain::contracts::newdomain, (name)(creator)(issue)(transfer)(manage));
FC_REFLECT(evt::chain::contracts::issuetoken, (domain)(names)(owner));
FC_REFLECT(evt::chain::contracts::transfer, (domain)(name)(to));
FC_REFLECT(evt::chain::contracts::destroytoken, (domain)(name));
FC_REFLECT(evt::chain::contracts::newgroup, (name)(group));
FC_REFLECT(evt::chain::contracts::updategroup, (name)(group));
FC_REFLECT(evt::chain::contracts::updatedomain, (name)(issue)(transfer)(manage));
FC_REFLECT(evt::chain::contracts::newfungible, (sym)(creator)(issue)(manage)(total_supply));
FC_REFLECT(evt::chain::contracts::updfungible, (sym)(issue)(manage));
FC_REFLECT(evt::chain::contracts::issuefungible, (address)(number));
<<<<<<< HEAD
FC_REFLECT(evt::chain::contracts::transfer20, (from)(to)(number));
=======
FC_REFLECT(evt::chain::contracts::transferft, (from)(to)(number));
>>>>>>> 39517f81
FC_REFLECT(evt::chain::contracts::addmeta, (key)(value)(creator));
FC_REFLECT(evt::chain::contracts::newdelay, (name)(proposer)(trx));
FC_REFLECT(evt::chain::contracts::canceldelay, (name));
FC_REFLECT(evt::chain::contracts::approvedelay, (name)(signatures));
FC_REFLECT(evt::chain::contracts::executedelay, (name));<|MERGE_RESOLUTION|>--- conflicted
+++ resolved
@@ -299,22 +299,14 @@
     }
 };
 
-<<<<<<< HEAD
-struct transfer20 {
-=======
 struct transferft {
->>>>>>> 39517f81
     public_key_type from;
     public_key_type to;
     asset           number;
 
     static action_name
     get_name() {
-<<<<<<< HEAD
-        return N(transfer20);
-=======
         return N(transferft);
->>>>>>> 39517f81
     }
 };
 
@@ -394,11 +386,7 @@
 FC_REFLECT(evt::chain::contracts::newfungible, (sym)(creator)(issue)(manage)(total_supply));
 FC_REFLECT(evt::chain::contracts::updfungible, (sym)(issue)(manage));
 FC_REFLECT(evt::chain::contracts::issuefungible, (address)(number));
-<<<<<<< HEAD
-FC_REFLECT(evt::chain::contracts::transfer20, (from)(to)(number));
-=======
 FC_REFLECT(evt::chain::contracts::transferft, (from)(to)(number));
->>>>>>> 39517f81
 FC_REFLECT(evt::chain::contracts::addmeta, (key)(value)(creator));
 FC_REFLECT(evt::chain::contracts::newdelay, (name)(proposer)(trx));
 FC_REFLECT(evt::chain::contracts::canceldelay, (name));
