/**
 *  @file
 *  @copyright defined in evt/LICENSE.txt
 */
#pragma once
#include <functional>

#include <evt/chain/config.hpp>
#include <evt/chain/contracts/types.hpp>
#include <evt/chain/token_database.hpp>
#include <evt/chain/types.hpp>
#include <evt/utilities/parallel_markers.hpp>

#include <fc/scoped_exit.hpp>

#include <boost/algorithm/cxx11/all_of.hpp>
#include <boost/range/algorithm/find.hpp>

namespace evt { namespace chain {

using namespace evt::chain::contracts;

/**
* @brief This class determines whether a set of signing keys are sufficient to satisfy an authority or not
*
* To determine whether an authority is satisfied or not, we first determine which keys have approved of a message, and
* then determine whether that list of keys is sufficient to satisfy the authority. This class takes a list of keys and
* provides the @ref satisfied method to determine whether that list of keys satisfies a provided authority.
*
*/
class authority_checker {
private:
    const flat_set<public_key_type>& _signing_keys;
    const token_database&            _token_db;
    const uint32_t                   _max_recursion_depth;
    vector<bool>                     _used_keys;

    struct weight_tally_visitor {
        using result_type = uint32_t;

        authority_checker& checker;
        uint32_t           total_weight = 0;

        weight_tally_visitor(authority_checker& checker)
            : checker(checker) {}

        uint32_t
        operator()(const key_weight& permission) {
            return this->operator()(permission.key, permission.weight);
        }

        uint32_t
        operator()(const public_key_type& key, const weight_type weight) {
            auto itr = boost::find(checker._signing_keys, key);
            if(itr != checker._signing_keys.end()) {
                checker._used_keys[itr - checker._signing_keys.begin()] = true;
                total_weight += weight;
            }
            return total_weight;
        }
    };

public:
    authority_checker(const flat_set<public_key_type>& signing_keys, const token_database& token_db, uint32_t max_recursion_depth)
        : _signing_keys(signing_keys)
        , _token_db(token_db)
        , _max_recursion_depth(max_recursion_depth)
        , _used_keys(signing_keys.size(), false) {}

private:
    void
    get_domain_permission(const domain_name& domain_name, const permission_name name, std::function<void(const permission_def&)>&& cb) {
        domain_def domain;
        _token_db.read_domain(domain_name, domain);
        if(name == N(issue)) {
            cb(domain.issue);
        }
        else if(name == N(transfer)) {
            cb(domain.transfer);
        }
        else if(name == N(manage)) {
            cb(domain.manage);
        }
    }

    void
    get_fungible_permission(const fungible_name& sym_name, const permission_name name, std::function<void(const permission_def&)>&& cb) {
        fungible_def fungible;
        _token_db.read_fungible(sym_name, fungible);
        if(name == N(issue)) {
            cb(fungible.issue);
        }
        else if(name == N(manage)) {
            cb(fungible.manage);
        }
    }

    void
    get_group(const group_name& name, std::function<void(const group_def&)>&& cb) {
        group_def group;
        _token_db.read_group(name, group);
        cb(group);
    }

    void
    get_owner(const domain_name& domain, const name128& name, std::function<void(const user_list&)>&& cb) {
        token_def token;
        _token_db.read_token(domain, name, token);
        cb(token.owner);
    }

private:
    bool
    satisfied_group(const action& action) {
        if(action.name == N(newgroup)) {
            try {
                auto ng     = action.data_as<contracts::newgroup>();
                auto vistor = weight_tally_visitor(*this);
                if(vistor(ng.group.key(), 1) == 1) {
                    return true;
                }
            }
            EVT_RETHROW_EXCEPTIONS(chain_type_exception, "transaction data is not valid, data cannot cast to `newgroup` type.");
        }
        else if(action.name == N(updategroup)) {
            bool result = false;
            get_group(action.key, [&](const auto& group) {
                auto& gkey   = group.key();
                auto  vistor = weight_tally_visitor(*this);
                if(vistor(gkey, 1) == 1) {
                    result = true;
                }
            });
            return result;
        }
        else if(action.name == N(addmeta)) {
            try {
                auto am     = action.data_as<contracts::addmeta>();
                auto vistor = weight_tally_visitor(*this);
                if(vistor(am.creator, 1) == 1) {
                    return true;
                }
            }
            EVT_RETHROW_EXCEPTIONS(chain_type_exception, "transaction data is not valid, data cannot cast to `addmeta` type.");
        }
        return false;
    }

    bool
    satisfied_node(const group& group, const group::node& node, uint32_t depth) {
        FC_ASSERT(depth < _max_recursion_depth);
        FC_ASSERT(!node.is_leaf());
        auto vistor = weight_tally_visitor(*this);
        group.visit_node(node, [&](const auto& n) {
            FC_ASSERT(!n.is_root());
            if(n.is_leaf()) {
                vistor(group.get_leaf_key(n), n.weight);
            }
            else {
                if(satisfied_node(group, n, depth + 1)) {
                    vistor.total_weight += n.weight;
                }
            }
            if(vistor.total_weight >= node.threshold) {
                return false;  // no need to visit more nodes
            }
            return true;
        });
        if(vistor.total_weight >= node.threshold) {
            return true;
        }
        return false;
    }

    bool
    satisfied_permission(const permission_def& permission, const action& action) {
        uint32_t total_weight = 0;
        for(const auto& aw : permission.authorizers) {
            auto& ref        = aw.ref;
            bool  ref_result = false;

            switch(ref.type()) {
            case authorizer_ref::account_t: {
                auto  vistor = weight_tally_visitor(*this);
                auto& key    = ref.get_account();
                if(vistor(key, 1) == 1) {
                    ref_result = true;
                }
                break;
            }
            case authorizer_ref::owner_t: {
                get_owner(action.domain, action.key, [&](const auto& owner) {
                    auto vistor = weight_tally_visitor(*this);
                    for(const auto& o : owner) {
                        vistor(o, 1);
                    }
                    if(vistor.total_weight == owner.size()) {
                        ref_result = true;
                    }
                });
                break;
            }
            case authorizer_ref::group_t: {
                auto& name = ref.get_group();
                get_group(name, [&](const auto& group) {
                    if(satisfied_node(group, group.root(), 0)) {
                        ref_result = true;
                    }
                });
                break;
            }
            }  // switch

            if(ref_result) {
                total_weight += aw.weight;
                if(total_weight >= permission.threshold) {
                    return true;
                }
            }
        }
        return false;
    }

    bool
    satisfied_domain_permission(const action& action, const permission_name& name) {
        bool result = false;
        get_domain_permission(action.domain, name, [&](const auto& permission) {
            result = satisfied_permission(permission, action);
        });
        return result;
    }

    bool
    satisfied_fungible_permission(const fungible_name sym_name, const action& action, const permission_name& name) {
        bool result = false;
        get_fungible_permission(sym_name, name, [&](const auto& permission) {
            result = satisfied_permission(permission, action);
        });
        return result;
    }

    bool
    satisfied_fungible(const action& action) {
        switch(action.name.value) {
        case N(newfungible): {
            try {
                auto nf     = action.data_as<contracts::newfungible>();
                auto vistor = weight_tally_visitor(*this);
                if(vistor(nf.creator, 1) == 1) {
                    return true;
                }
            }
            EVT_RETHROW_EXCEPTIONS(chain_type_exception, "transation data is not valid, data cannot cast to `newfungible` type")
            break;
        }
        case N(issuefungible): {
            return satisfied_fungible_permission(action.key, action, N(issue));
        }
        case N(updfungible): {
            return satisfied_fungible_permission(action.key, action, N(manage));
        }
<<<<<<< HEAD
        case N(transfer20): {
            try {
                auto t20    = action.data_as<contracts::transfer20>();
=======
        case N(transferft): {
            try {
                auto t20    = action.data_as<contracts::transferft>();
>>>>>>> 39517f81
                auto vistor = weight_tally_visitor(*this);
                if(vistor(t20.from, 1) == 1) {
                    return true;
                }
            }
<<<<<<< HEAD
            EVT_RETHROW_EXCEPTIONS(chain_type_exception, "transation data is not valid, data cannot cast to `transfer20` type")
=======
            EVT_RETHROW_EXCEPTIONS(chain_type_exception, "transation data is not valid, data cannot cast to `transferft` type")
>>>>>>> 39517f81
            break;
        }
        default: {
            FC_ASSERT(false, "Unknown action name: ${type}", ("type",action.name));
        }
        }  // switch
        return false;
    }

    bool
    satisfied_tokens(const action& action) {
        switch(action.name.value) {
        case N(newdomain): {
            try {
                auto nd     = action.data_as<contracts::newdomain>();
                auto vistor = weight_tally_visitor(*this);
                if(vistor(nd.creator, 1) == 1) {
                    return true;
                }
            }
            EVT_RETHROW_EXCEPTIONS(chain_type_exception, "transaction data is not valid, data cannot cast to `newdomain` type.");
            break;
        }
        case N(addmeta): {
            try {
                auto am     = action.data_as<contracts::addmeta>();
                auto vistor = weight_tally_visitor(*this);
                if(vistor(am.creator, 1) == 1) {
                    return true;
                }
            }
            EVT_RETHROW_EXCEPTIONS(chain_type_exception, "transaction data is not valid, data cannot cast to `addmeta` type.");
            break;
        }
        case N(updatedomain): {
            return satisfied_domain_permission(action, N(manage));
        }
        case N(issuetoken): {
            return satisfied_domain_permission(action, N(issue));
        }
        case N(transfer):
        case N(destroytoken): {
            return satisfied_domain_permission(action, N(transfer));
        }
        default: {
            FC_ASSERT(false, "Unknown action name: ${type}", ("type",action.name));
        }
        }  // switch
        return false;
    }

public:
    bool
    satisfied(const action& action) {
        // Save the current used keys; if we do not satisfy this authority, the newly used keys aren't actually used
        auto KeyReverter = fc::make_scoped_exit([this, keys = _used_keys]() mutable {
            _used_keys = keys;
        });
        bool result      = false;

        if(action.domain == N128(group)) {
            result = satisfied_group(action);
        }
        else if(action.domain == N128(fungible)) {
            result = satisfied_fungible(action);
        }
        else {
            result = satisfied_tokens(action);
        }
        if(result) {
            KeyReverter.cancel();
            return true;
        }
        return false;
    }

    bool
    all_keys_used() const { return boost::algorithm::all_of_equal(_used_keys, true); }

    flat_set<public_key_type>
    used_keys() const {
        auto range = utilities::filter_data_by_marker(_signing_keys, _used_keys, true);
        return range;
    }

    flat_set<public_key_type>
    unused_keys() const {
        auto range = utilities::filter_data_by_marker(_signing_keys, _used_keys, false);
        return range;
    }
};  /// authority_checker

}}  // namespace evt::chain<|MERGE_RESOLUTION|>--- conflicted
+++ resolved
@@ -259,25 +259,15 @@
         case N(updfungible): {
             return satisfied_fungible_permission(action.key, action, N(manage));
         }
-<<<<<<< HEAD
-        case N(transfer20): {
-            try {
-                auto t20    = action.data_as<contracts::transfer20>();
-=======
         case N(transferft): {
             try {
                 auto t20    = action.data_as<contracts::transferft>();
->>>>>>> 39517f81
                 auto vistor = weight_tally_visitor(*this);
                 if(vistor(t20.from, 1) == 1) {
                     return true;
                 }
             }
-<<<<<<< HEAD
-            EVT_RETHROW_EXCEPTIONS(chain_type_exception, "transation data is not valid, data cannot cast to `transfer20` type")
-=======
             EVT_RETHROW_EXCEPTIONS(chain_type_exception, "transation data is not valid, data cannot cast to `transferft` type")
->>>>>>> 39517f81
             break;
         }
         default: {
