--- conflicted
+++ resolved
@@ -5,64 +5,10 @@
 #include <iostream>
 
 namespace IR {
-    struct Module;
-};
+   struct Module;
+}
 
-<<<<<<< HEAD
 namespace eosio { namespace chain { namespace wasm_constraints {
-   //Be aware that some of these are required to be a multiple of some internal number
-   constexpr unsigned maximum_linear_memory      = 1024*1024;  //bytes
-   constexpr unsigned maximum_mutable_globals    = 1024;       //bytes
-   constexpr unsigned maximum_table_elements     = 1024;       //elements
-   constexpr unsigned maximum_linear_memory_init = 64*1024;    //bytes
-
-   // effectively do nothing and pass
-   struct noop_validator {
-      static void validate( IR::Module& m );
-   };
-
-   struct memories_validator {
-      static void validate( IR::Module& m );
-   };
-
-   struct data_segments_validator {
-      static void validate( IR::Module& m );
-   };
-
-   struct tables_validator {
-      static void validate( IR::Module& m );
-   };
-
-   struct globals_validator {
-      static void validate( IR::Module& m );
-   };
-
-   struct blacklist_validator {
-      static void validate( IR::Module& m );
-   };
-
-   using wasm_validate_func = std::function<void(IR::Module&)>;
-
-   template <typename ... Validators>
-   struct constraints_validators {
-      static void validate( IR::Module& m ) {
-         for ( auto validator : { Validators::validate... } )
-            validator( m );
-      }
-   };
-   
-   // just pass 
-   struct nop_constraints_validators {
-      static void validate( IR::Module& m ) {}
-   };
-
-   bool is_whitelisted();
-  
-} // namespace wasm_constraints
-=======
-namespace eosio { namespace chain {
-
-namespace wasm_constraints {
    constexpr unsigned maximum_linear_memory      = 2*1024*1024;//bytes
    constexpr unsigned maximum_mutable_globals    = 1024;        //bytes
    constexpr unsigned maximum_table_elements     = 1024;        //elements
@@ -74,8 +20,7 @@
    static_assert(maximum_mutable_globals%4                 == 0, "maximum_mutable_globals must be mulitple of 4");
    static_assert(maximum_table_elements*8%4096             == 0, "maximum_table_elements*8 must be mulitple of 4096");
    static_assert(maximum_linear_memory_init%wasm_page_size == 0, "maximum_linear_memory_init must be mulitple of wasm page size");
-}
->>>>>>> 8b50ffd7
+} // namespace  wasm_constraints
 
 //Throws if something in the module violates
 void validate_eosio_wasm_constraints(const IR::Module& m);
@@ -83,4 +28,4 @@
 //Throws if an opcode is neither whitelisted nor blacklisted
 void check_wasm_opcode_dispositions();
 
-}}+}} // namespace eosio, chain