--- conflicted
+++ resolved
@@ -476,22 +476,12 @@
       if( !(skip & skip_producer_signature) )
          FC_ASSERT( producer_obj.signing_key == block_signing_key.get_public_key() );
 
-<<<<<<< HEAD
          _pending_block->timestamp   = when;
          _pending_block->producer    = producer_obj.owner;
          _pending_block->previous    = head_block_id();
          _pending_block->block_mroot = get_dynamic_global_properties().block_merkle_root.get_root();
-         _pending_block->transaction_mroot = _pending_block->calculate_transaction_merkle_root();
+         _pending_block->transaction_mroot = transaction_metadata::calculate_transaction_merkle_root( _pending_transaction_metas );
          _pending_block->action_mroot = _pending_block_trace->calculate_action_merkle_root();
-=======
-      _pending_block->timestamp   = when;
-      _pending_block->producer    = producer_obj.owner;
-      _pending_block->previous    = head_block_id();
-      _pending_block->block_mroot = get_dynamic_global_properties().block_merkle_root.get_root();
-      _pending_block->transaction_mroot = transaction_metadata::calculate_transaction_merkle_root( _pending_transaction_metas );
-      _pending_block->action_mroot = _pending_block_trace->calculate_action_merkle_root();
->>>>>>> 841b6d8c
-
 
          if( is_start_of_round( _pending_block->block_num() ) ) {
          auto latest_producer_schedule = _calculate_producer_schedule();
