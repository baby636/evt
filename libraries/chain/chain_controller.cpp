/*
 * Copyright (c) 2017, Respective Authors.
 *
 * The MIT License
 *
 * Permission is hereby granted, free of charge, to any person obtaining a copy
 * of this software and associated documentation files (the "Software"), to deal
 * in the Software without restriction, including without limitation the rights
 * to use, copy, modify, merge, publish, distribute, sublicense, and/or sell
 * copies of the Software, and to permit persons to whom the Software is
 * furnished to do so, subject to the following conditions:
 *
 * The above copyright notice and this permission notice shall be included in
 * all copies or substantial portions of the Software.
 *
 * THE SOFTWARE IS PROVIDED "AS IS", WITHOUT WARRANTY OF ANY KIND, EXPRESS OR
 * IMPLIED, INCLUDING BUT NOT LIMITED TO THE WARRANTIES OF MERCHANTABILITY,
 * FITNESS FOR A PARTICULAR PURPOSE AND NONINFRINGEMENT. IN NO EVENT SHALL THE
 * AUTHORS OR COPYRIGHT HOLDERS BE LIABLE FOR ANY CLAIM, DAMAGES OR OTHER
 * LIABILITY, WHETHER IN AN ACTION OF CONTRACT, TORT OR OTHERWISE, ARISING FROM,
 * OUT OF OR IN CONNECTION WITH THE SOFTWARE OR THE USE OR OTHER DEALINGS IN
 * THE SOFTWARE.
 */

#include <eos/chain/chain_controller.hpp>
#include <eos/chain/exceptions.hpp>

#include <eos/chain/block_summary_object.hpp>
#include <eos/chain/global_property_object.hpp>
#include <eos/chain/key_value_object.hpp>
#include <eos/chain/action_objects.hpp>
#include <eos/chain/generated_transaction_object.hpp>
#include <eos/chain/transaction_object.hpp>
#include <eos/chain/producer_object.hpp>
#include <eos/chain/permission_link_object.hpp>
#include <eos/chain/authority_checker.hpp>

#include <eos/chain/wasm_interface.hpp>

#include <eos/types/native.hpp>
#include <eos/types/generated.hpp>
#include <eos/types/AbiSerializer.hpp>

#include <eos/utilities/rand.hpp>

#include <fc/smart_ref_impl.hpp>
#include <fc/uint128.hpp>
#include <fc/crypto/digest.hpp>

#include <boost/range/algorithm/copy.hpp>
#include <boost/range/algorithm_ext/is_sorted.hpp>
#include <boost/range/adaptor/transformed.hpp>
#include <boost/range/adaptor/map.hpp>

#include <fstream>
#include <functional>
#include <iostream>

//#include <Wren++.h>

namespace eos { namespace chain {


bool chain_controller::is_known_block(const block_id_type& id)const
{
   return _fork_db.is_known_block(id) || _block_log.read_block_by_id(id);
}
/**
 * Only return true *if* the transaction has not expired or been invalidated. If this
 * method is called with a VERY old transaction we will return false, they should
 * query things by blocks if they are that old.
 */
bool chain_controller::is_known_transaction(const transaction_id_type& id)const
{
   const auto& trx_idx = _db.get_index<transaction_multi_index, by_trx_id>();
   return trx_idx.find( id ) != trx_idx.end();
}

block_id_type chain_controller::get_block_id_for_num(uint32_t block_num)const
{ try {
   if (const auto& block = fetch_block_by_number(block_num))
      return block->id();

   FC_THROW_EXCEPTION(unknown_block_exception, "Could not find block");
} FC_CAPTURE_AND_RETHROW((block_num)) }

optional<signed_block> chain_controller::fetch_block_by_id(const block_id_type& id)const
{
   auto b = _fork_db.fetch_block(id);
   if(b) return b->data;
   return _block_log.read_block_by_id(id);
}

optional<signed_block> chain_controller::fetch_block_by_number(uint32_t num)const
{
   if (const auto& block = _block_log.read_block_by_num(num))
      return *block;

   // Not in _block_log, so it must be since the last irreversible block. Grab it from _fork_db instead
   if (num <= head_block_num()) {
      auto block = _fork_db.head();
      while (block && block->num > num)
         block = block->prev.lock();
      if (block && block->num == num)
         return block->data;
   }

   return optional<signed_block>();
}

const SignedTransaction& chain_controller::get_recent_transaction(const transaction_id_type& trx_id) const
{
   auto& index = _db.get_index<transaction_multi_index, by_trx_id>();
   auto itr = index.find(trx_id);
   FC_ASSERT(itr != index.end());
   return itr->trx;
}

std::vector<block_id_type> chain_controller::get_block_ids_on_fork(block_id_type head_of_fork) const
{
  pair<fork_database::branch_type, fork_database::branch_type> branches = _fork_db.fetch_branch_from(head_block_id(), head_of_fork);
  if( !((branches.first.back()->previous_id() == branches.second.back()->previous_id())) )
  {
     edump( (head_of_fork)
            (head_block_id())
            (branches.first.size())
            (branches.second.size()) );
     assert(branches.first.back()->previous_id() == branches.second.back()->previous_id());
  }
  std::vector<block_id_type> result;
  for (const item_ptr& fork_block : branches.second)
    result.emplace_back(fork_block->id);
  result.emplace_back(branches.first.back()->previous_id());
  return result;
}

/**
 * Push block "may fail" in which case every partial change is unwound.  After
 * push block is successful the block is appended to the chain database on disk.
 *
 * @return true if we switched forks as a result of this push.
 */
bool chain_controller::push_block(const signed_block& new_block, uint32_t skip)
{ try {
   return with_skip_flags( skip, [&](){ 
      return without_pending_transactions( [&]() {
         return _db.with_write_lock( [&]() {
            return _push_block(new_block);
         } );
      });
   });
} FC_CAPTURE_AND_RETHROW((new_block)) }

bool chain_controller::_push_block(const signed_block& new_block)
{ try {
   uint32_t skip = _skip_flags;
   if (!(skip&skip_fork_db)) {
      /// TODO: if the block is greater than the head block and before the next maintenance interval
      // verify that the block signer is in the current set of active producers.

      shared_ptr<fork_item> new_head = _fork_db.push_block(new_block);
      //If the head block from the longest chain does not build off of the current head, we need to switch forks.
      if (new_head->data.previous != head_block_id()) {
         //If the newly pushed block is the same height as head, we get head back in new_head
         //Only switch forks if new_head is actually higher than head
         if (new_head->data.block_num() > head_block_num()) {
            wlog("Switching to fork: ${id}", ("id",new_head->data.id()));
            auto branches = _fork_db.fetch_branch_from(new_head->data.id(), head_block_id());

            // pop blocks until we hit the forked block
            while (head_block_id() != branches.second.back()->data.previous)
               pop_block();

            // push all blocks on the new fork
            for (auto ritr = branches.first.rbegin(); ritr != branches.first.rend(); ++ritr) {
                ilog("pushing blocks from fork ${n} ${id}", ("n",(*ritr)->data.block_num())("id",(*ritr)->data.id()));
                optional<fc::exception> except;
                try {
                   auto session = _db.start_undo_session(true);
                   apply_block((*ritr)->data, skip);
                   session.push();
                }
                catch (const fc::exception& e) { except = e; }
                if (except) {
                   wlog("exception thrown while switching forks ${e}", ("e",except->to_detail_string()));
                   // remove the rest of branches.first from the fork_db, those blocks are invalid
                   while (ritr != branches.first.rend()) {
                      _fork_db.remove((*ritr)->data.id());
                      ++ritr;
                   }
                   _fork_db.set_head(branches.second.front());

                   // pop all blocks from the bad fork
                   while (head_block_id() != branches.second.back()->data.previous)
                      pop_block();

                   // restore all blocks from the good fork
                   for (auto ritr = branches.second.rbegin(); ritr != branches.second.rend(); ++ritr) {
                      auto session = _db.start_undo_session(true);
                      apply_block((*ritr)->data, skip);
                      session.push();
                   }
                   throw *except;
                }
            }
            return true;
         }
         else return false;
      }
   }

   try {
      auto session = _db.start_undo_session(true);
      apply_block(new_block, skip);
      session.push();
   } catch ( const fc::exception& e ) {
      elog("Failed to push new block:\n${e}", ("e", e.to_detail_string()));
      _fork_db.remove(new_block.id());
      throw;
   }

   return false;
} FC_CAPTURE_AND_RETHROW((new_block)) }

/**
 * Attempts to push the transaction into the pending queue
 *
 * When called to push a locally generated transaction, set the skip_block_size_check bit on the skip argument. This
 * will allow the transaction to be pushed even if it causes the pending block size to exceed the maximum block size.
 * Although the transaction will probably not propagate further now, as the peers are likely to have their pending
 * queues full as well, it will be kept in the queue to be propagated later when a new block flushes out the pending
 * queues.
 */
ProcessedTransaction chain_controller::push_transaction(const SignedTransaction& trx, uint32_t skip)
{ try {
   return with_skip_flags(skip, [&]() {
      return _db.with_write_lock([&]() {
         return _push_transaction(trx);
      });
   });
} FC_CAPTURE_AND_RETHROW((trx)) }

ProcessedTransaction chain_controller::_push_transaction(const SignedTransaction& trx) {
   // If this is the first transaction pushed after applying a block, start a new undo session.
   // This allows us to quickly rewind to the clean state of the head block, in case a new block arrives.
   if (!_pending_tx_session.valid())
      _pending_tx_session = _db.start_undo_session(true);

   auto temp_session = _db.start_undo_session(true);
   validate_referenced_accounts(trx);
   check_transaction_authorization(trx);
   auto pt = _apply_transaction(trx);
   _pending_transactions.push_back(trx);

   // notify_changed_objects();
   // The transaction applied successfully. Merge its changes into the pending block session.
   temp_session.squash();

   // notify anyone listening to pending transactions
   on_pending_transaction(trx); /// TODO move this to apply...

   return pt;
}

signed_block chain_controller::generate_block(
   fc::time_point_sec when,
   const AccountName& producer,
   const fc::ecc::private_key& block_signing_private_key,
   block_schedule::factory scheduler, /* = block_schedule::by_threading_conflits */
   uint32_t skip /* = 0 */
   )
{ try {
   return with_skip_flags( skip, [&](){
      auto b = _db.with_write_lock( [&](){
         return _generate_block( when, producer, block_signing_private_key, scheduler );
      });
      push_block(b, skip);
      return b;
   });
} FC_CAPTURE_AND_RETHROW( (when) ) }

signed_block chain_controller::_generate_block(
   fc::time_point_sec when,
   const AccountName& producer,
   const fc::ecc::private_key& block_signing_private_key,
   block_schedule::factory scheduler
   )
{
   try {
   uint32_t skip = _skip_flags;
   uint32_t slot_num = get_slot_at_time( when );
   FC_ASSERT( slot_num > 0 );
   AccountName scheduled_producer = get_scheduled_producer( slot_num );
   FC_ASSERT( scheduled_producer == producer );

   const auto& producer_obj = get_producer(scheduled_producer);

   if( !(skip & skip_producer_signature) )
      FC_ASSERT( producer_obj.signing_key == block_signing_private_key.get_public_key() );

  
   auto& generated = _db.get_index<generated_transaction_multi_index, generated_transaction_object::by_trx_id>();

   vector<pending_transaction> pending;
   pending.reserve(generated.size() + _pending_transactions.size());
   for (auto const &gt: generated) {
      pending.emplace_back(pending_transaction {&gt.trx});
   }
   
   for(auto const &st: _pending_transactions) {
      pending.emplace_back(pending_transaction {&st});
   }

   auto schedule = scheduler(pending, get_global_properties());

   //
   // The following code throws away existing pending_tx_session and
   // rebuilds it by re-applying pending transactions.
   //
   // This rebuild is necessary because pending transactions' validity
   // and semantics may have changed since they were received, because
   // time-based semantics are evaluated based on the current block
   // time.  These changes can only be reflected in the database when
   // the value of the "when" variable is known, which means we need to
   // re-apply pending transactions in this method.
   //
   _pending_tx_session.reset();
   _pending_tx_session = _db.start_undo_session(true);

   signed_block pending_block;
   pending_block.cycles.reserve(schedule.cycles.size());

   size_t invalid_transaction_count = 0;
   size_t valid_transaction_count = 0;

   for (const auto &c : schedule.cycles) {
     cycle block_cycle;
     block_cycle.reserve(c.size());

     for (const auto &t : c) {
       thread block_thread;
       block_thread.user_input.reserve(t.transactions.size());
       block_thread.generated_input.reserve(t.transactions.size());
       for (const auto &trx : t.transactions) {
          try
          {
             auto temp_session = _db.start_undo_session(true);
             if (trx.contains<SignedTransaction const *>()) {
                auto const &t = *trx.get<SignedTransaction const *>();
                check_transaction_authorization(t);
                auto processed = _apply_transaction(t);
                block_thread.user_input.emplace_back(processed);
             } else if (trx.contains<GeneratedTransaction const *>()) {
                #warning TODO: Process generated transaction
                // auto processed = _apply_transaction(*trx.get<GeneratedTransaction const *>());
                // block_thread.generated_input.emplace_back(processed);
             } else {
                FC_THROW_EXCEPTION(tx_scheduling_exception, "Unknown transaction type in block_schedule");
             }
             
             temp_session.squash();
             valid_transaction_count++;
          }
          catch ( const fc::exception& e )
          {
             // Do nothing, transaction will not be re-applied
             wlog( "Transaction was not processed while generating block due to ${e}", ("e", e) );
             if (trx.contains<SignedTransaction const *>()) {
                wlog( "The transaction was ${t}", ("t", *trx.get<SignedTransaction const *>()) );
             } else if (trx.contains<GeneratedTransaction const *>()) {
                wlog( "The transaction was ${t}", ("t", *trx.get<GeneratedTransaction const *>()) );
             } 
             invalid_transaction_count++;
          }
       }

       if (!(block_thread.generated_input.empty() && block_thread.user_input.empty())) {
          block_thread.generated_input.shrink_to_fit();
          block_thread.user_input.shrink_to_fit();
          block_cycle.emplace_back(std::move(block_thread));
       }
     }

<<<<<<< HEAD
     if (!block_cycle.empty()) {
        pending_block.cycles.emplace_back(std::move(block_cycle));
     }
=======
      try
      {
         auto temp_session = _db.start_undo_session(true);
         validate_referenced_accounts(tx);
         check_transaction_authorization(tx);
         _apply_transaction(tx);
         temp_session.squash();

         total_block_size += fc::raw::pack_size(tx);
         if (pending_block.cycles.empty()) {
            pending_block.cycles.resize(1);
            pending_block.cycles.back().resize(1);
         }
         pending_block.cycles.back().back().user_input.emplace_back(tx);
#warning TODO: Populate generated blocks with generated transactions
      }
      catch ( const fc::exception& e )
      {
         // Do nothing, transaction will not be re-applied
         wlog( "Transaction was not processed while generating block due to ${e}", ("e", e) );
         wlog( "The transaction was ${t}", ("t", tx) );
      }
>>>>>>> 73434fe2
   }
   
   size_t postponed_tx_count = _pending_transactions.size() - valid_transaction_count - invalid_transaction_count;
   if( postponed_tx_count > 0 )
   {
      wlog( "Postponed ${n} transactions due to block size limit", ("n", postponed_tx_count) );
   }

   if( invalid_transaction_count > 0 )
   {
      wlog( "Postponed ${n} transactions errors when processing", ("n", invalid_transaction_count) );
   }

   _pending_tx_session.reset();

   // We have temporarily broken the invariant that
   // _pending_tx_session is the result of applying _pending_tx, as
   // _pending_transactions now consists of the set of postponed transactions.
   // However, the push_block() call below will re-create the
   // _pending_tx_session.

   pending_block.previous = head_block_id();
   pending_block.timestamp = when;
   pending_block.transaction_merkle_root = pending_block.calculate_merkle_root();

   pending_block.producer = producer_obj.owner;

   // If this block is last in a round, calculate the schedule for the new round
   if (pending_block.block_num() % config::BlocksPerRound == 0) {
      auto new_schedule = _admin->get_next_round(_db);
      pending_block.producer_changes = get_global_properties().active_producers - new_schedule;
   }

   if( !(skip & skip_producer_signature) )
      pending_block.sign( block_signing_private_key );

   // TODO:  Move this to _push_block() so session is restored.
   /*
   if( !(skip & skip_block_size_check) )
   {
      FC_ASSERT( fc::raw::pack_size(pending_block) <= get_global_properties().parameters.maximum_block_size );
   }
   */

   // push_block( pending_block, skip );

   return pending_block;
} FC_CAPTURE_AND_RETHROW( (producer) ) }

/**
 * Removes the most recent block from the database and undoes any changes it made.
 */
void chain_controller::pop_block()
{ try {
   _pending_tx_session.reset();
   auto head_id = head_block_id();
   optional<signed_block> head_block = fetch_block_by_id( head_id );
   EOS_ASSERT( head_block.valid(), pop_empty_chain, "there are no blocks to pop" );

   _fork_db.pop_block();
   _db.undo();
} FC_CAPTURE_AND_RETHROW() }

void chain_controller::clear_pending()
{ try {
   _pending_transactions.clear();
   _pending_tx_session.reset();
} FC_CAPTURE_AND_RETHROW() }

//////////////////// private methods ////////////////////

void chain_controller::apply_block(const signed_block& next_block, uint32_t skip)
{
   auto block_num = next_block.block_num();
   if (_checkpoints.size() && _checkpoints.rbegin()->second != block_id_type()) {
      auto itr = _checkpoints.find(block_num);
      if (itr != _checkpoints.end())
         FC_ASSERT(next_block.id() == itr->second,
                   "Block did not match checkpoint", ("checkpoint",*itr)("block_id",next_block.id()));

      if (_checkpoints.rbegin()->first >= block_num)
         skip = ~0;// WE CAN SKIP ALMOST EVERYTHING
   }
   with_skip_flags(skip, [&](){ _apply_block(next_block); });
}

void chain_controller::_apply_block(const signed_block& next_block)
{ try {
   uint32_t next_block_num = next_block.block_num();
   uint32_t skip = _skip_flags;

   FC_ASSERT((skip & skip_merkle_check) || next_block.transaction_merkle_root == next_block.calculate_merkle_root(),
             "", ("next_block.transaction_merkle_root", next_block.transaction_merkle_root)
             ("calc",next_block.calculate_merkle_root())("next_block",next_block)("id",next_block.id()));

   const producer_object& signing_producer = validate_block_header(skip, next_block);
   
   for (const auto& cycle : next_block.cycles)
      for (const auto& thread : cycle)
         for (const auto& trx : thread.user_input) {
            validate_referenced_accounts(trx);
            check_transaction_authorization(trx);
         }

   /* We do not need to push the undo state for each transaction
    * because they either all apply and are valid or the
    * entire block fails to apply.  We only need an "undo" state
    * for transactions when validating broadcast transactions or
    * when building a block.
    */
   for (const auto& cycle : next_block.cycles) {
      for (const auto& thread : cycle) {
         for(const auto& trx : thread.generated_input ) {
#warning TODO: Process generated transaction
         }
         for(const auto& trx : thread.user_input ) {
            _apply_transaction(trx);
         }
      }
   }

   update_global_properties(next_block);
   update_global_dynamic_data(next_block);
   update_signing_producer(signing_producer, next_block);
   update_last_irreversible_block();

   create_block_summary(next_block);
   clear_expired_transactions();

   // notify observers that the block has been applied
   // TODO: do this outside the write lock...? 
   applied_block( next_block ); //emit

} FC_CAPTURE_AND_RETHROW( (next_block.block_num()) )  }

void chain_controller::check_transaction_authorization(const SignedTransaction& trx)const {
   if ((_skip_flags & skip_transaction_signatures) && (_skip_flags & skip_authority_check)) {
      ilog("Skipping auth and sigs checks");
      return;
   }

   auto getPermission = [&db=_db](const types::AccountPermission& permission) {
      auto key = boost::make_tuple(permission.account, permission.permission);
      return db.get<permission_object, by_owner>(key);
   };
   auto getAuthority = [&getPermission](const types::AccountPermission& permission) {
      return getPermission(permission).auth;
   };
#warning TODO: Use a real chain_id here (where is this stored? Do we still need it?)
   auto checker = MakeAuthorityChecker(std::move(getAuthority), trx.get_signature_keys(chain_id_type{}));

   for (const auto& message : trx.messages)
      for (const auto& declaredAuthority : message.authorization) {
         const auto& minimumPermission = lookup_minimum_permission(declaredAuthority.account,
                                                                   message.code, message.type);
         if ((_skip_flags & skip_authority_check) == false) {
            const auto& index = _db.get_index<permission_index>().indices();
            EOS_ASSERT(getPermission(declaredAuthority).satisfies(minimumPermission, index), tx_irrelevant_auth,
                       "Message declares irrelevant authority '${auth}'", ("auth", declaredAuthority));
         }
         if ((_skip_flags & skip_transaction_signatures) == false) {
            EOS_ASSERT(checker.satisfied(declaredAuthority), tx_missing_sigs,
                       "Transaction declares authority '${auth}', but does not have signatures for it.",
                       ("auth", declaredAuthority));
         }
      }

   EOS_ASSERT(checker.all_keys_used(), tx_irrelevant_sig,
              "Transaction bears irrelevant signatures from these keys: ${keys}", ("keys", checker.unused_keys()));
}

ProcessedTransaction chain_controller::apply_transaction(const SignedTransaction& trx, uint32_t skip)
{
   return with_skip_flags( skip, [&]() { return _apply_transaction(trx); });
}

void chain_controller::validate_transaction(const SignedTransaction& trx)const {
try {
   EOS_ASSERT(trx.messages.size() > 0, transaction_exception, "A transaction must have at least one message");

   validate_scope(trx);
   validate_expiration(trx);
   validate_uniqueness(trx);
   validate_tapos(trx);

} FC_CAPTURE_AND_RETHROW( (trx) ) }

void chain_controller::validate_scope( const SignedTransaction& trx )const {
   EOS_ASSERT(trx.scope.size() > 0, transaction_exception, "No scope specified by transaction" );
   for( uint32_t i = 1; i < trx.scope.size(); ++i )
      EOS_ASSERT( trx.scope[i-1] < trx.scope[i], transaction_exception, "Scopes must be sorted and unique" );
}

const permission_object& chain_controller::lookup_minimum_permission(types::AccountName authorizer_account,
                                                                    types::AccountName code_account,
                                                                    types::FuncName type) const {
   try {
      // First look up a specific link for this message type
      auto key = boost::make_tuple(authorizer_account, code_account, type);
      auto link = _db.find<permission_link_object, by_message_type>(key);
      // If no specific link found, check for a contract-wide default
      if (link == nullptr) {
         get<2>(key) = "";
         link = _db.find<permission_link_object, by_message_type>(key);
      }

      // If no specific or default link found, use active permission
      auto permissionKey = boost::make_tuple<AccountName, PermissionName>(authorizer_account, "active");
      if (link != nullptr)
         get<1>(permissionKey) = link->required_permission;
      return _db.get<permission_object, by_owner>(permissionKey);
   } FC_CAPTURE_AND_RETHROW((authorizer_account)(code_account)(type))
}

void chain_controller::validate_uniqueness( const SignedTransaction& trx )const {
   if( !should_check_for_duplicate_transactions() ) return;

   auto transaction = _db.find<transaction_object, by_trx_id>(trx.id());
   EOS_ASSERT(transaction == nullptr, tx_duplicate, "Transaction is not unique");
}

void chain_controller::validate_tapos(const SignedTransaction& trx)const {
   if (!should_check_tapos()) return;

   const auto& tapos_block_summary = _db.get<block_summary_object>((uint16_t)trx.refBlockNum);

   //Verify TaPoS block summary has correct ID prefix, and that this block's time is not past the expiration
   EOS_ASSERT(trx.verify_reference_block(tapos_block_summary.block_id), transaction_exception,
              "Transaction's reference block did not match. Is this transaction from a different fork?",
              ("tapos_summary", tapos_block_summary));
}

void chain_controller::validate_referenced_accounts(const SignedTransaction& trx)const {
   for (const auto& scope : trx.scope)
      require_account(scope);
   for (const auto& msg : trx.messages) {
      require_account(msg.code);
      for (const auto& auth : msg.authorization)
         require_account(auth.account);
   }
}

void chain_controller::validate_expiration(const SignedTransaction& trx) const
{ try {
   fc::time_point_sec now = head_block_time();
   const BlockchainConfiguration& chain_configuration = get_global_properties().configuration;

   EOS_ASSERT(trx.expiration <= now + int32_t(chain_configuration.maxTrxLifetime),
              transaction_exception, "Transaction expiration is too far in the future",
              ("trx.expiration",trx.expiration)("now",now)
              ("max_til_exp",chain_configuration.maxTrxLifetime));
   EOS_ASSERT(now <= trx.expiration, transaction_exception, "Transaction is expired",
              ("now",now)("trx.exp",trx.expiration));
} FC_CAPTURE_AND_RETHROW((trx)) }


/**
 *  When processing a message it needs to run:
 *
 *  code::precondition( message.code, message.apply )
 *  code::apply( message.code, message.apply )
 *
 *  Then for each recipient it needs to run 
 *
 *  ````
 *   recipient::precondition( message.code, message.apply )
 *   recipient::apply( message.code, message.apply )
 *  ```
 *
 *  The data that can be read is anything declared in trx.scope
 *  The data that can be written is anything stored in  * / [code | recipient] / *
 *
 *  The order of execution of precondition and apply can impact the validity of the
 *  entire message.
 */
void chain_controller::process_message(const ProcessedTransaction& trx, AccountName code,
                                       const Message& message, MessageOutput& output) {
   apply_context apply_ctx(*this, _db, trx, message, code);
   apply_message(apply_ctx);

   // process_message recurses for each notified account, but we only want to run this check at the top level
   if (code == message.code && (_skip_flags & skip_authority_check) == false)
      EOS_ASSERT(apply_ctx.all_authorizations_used(), tx_irrelevant_auth,
                 "Message declared authorities it did not need: ${unused}",
                 ("unused", apply_ctx.unused_authorizations())("message", message));

   output.notify.reserve( apply_ctx.notified.size() );

   for( uint32_t i = 0; i < apply_ctx.notified.size(); ++i ) {
      try {
         auto notify_code = apply_ctx.notified[i];
         output.notify.push_back( {notify_code} );
         process_message( trx, notify_code, message, output.notify.back().output );
      } FC_CAPTURE_AND_RETHROW((apply_ctx.notified[i]))
   }

   for( const auto& generated : apply_ctx.sync_transactions ) {
      try {
         output.sync_transactions.emplace_back( process_transaction( generated ) );
      } FC_CAPTURE_AND_RETHROW((generated))
   }

   for( auto& asynctrx : apply_ctx.async_transactions ) {
        output.async_transactions.emplace_back( std::move( asynctrx ) );
   }
}

void chain_controller::apply_message(apply_context& context)
{ try {
    /// context.code => the execution namespace
    /// message.code / message.type => Event
    const auto& m = context.msg;
    auto contract_handlers_itr = apply_handlers.find(context.code);
    if (contract_handlers_itr != apply_handlers.end()) {
       auto message_handler_itr = contract_handlers_itr->second.find({m.code, m.type});
       if (message_handler_itr != contract_handlers_itr->second.end()) {
          message_handler_itr->second(context);
          return;
       }
    }
    const auto& recipient = _db.get<account_object,by_name>(context.code);
    if (recipient.code.size()) {
       //idump((context.code)(context.msg.type));
       wasm_interface::get().apply(context);
    }

} FC_CAPTURE_AND_RETHROW((context.msg)) }

ProcessedTransaction chain_controller::_apply_transaction(const SignedTransaction& trx)
{ try {
   validate_transaction(trx);

   //Insert transaction into unique transactions database.
   if (should_check_for_duplicate_transactions())
   {
      _db.create<transaction_object>([&](transaction_object& transaction) {
         transaction.trx_id = trx.id(); /// TODO: consider caching ID
         transaction.trx = trx;
      });
   }

   return process_transaction( trx );

} FC_CAPTURE_AND_RETHROW((trx)) }


/**
 *  @pre the transaction is assumed valid and all signatures / duplicate checks have bee performed
 */
ProcessedTransaction chain_controller::process_transaction( const SignedTransaction& trx ) 
{ try {
   ProcessedTransaction ptrx( trx );
   ptrx.output.resize( trx.messages.size() );

   for( uint32_t i = 0; i < ptrx.messages.size(); ++i ) {
      process_message(ptrx, ptrx.messages[i].code, ptrx.messages[i], ptrx.output[i] );
   }

   return ptrx;
} FC_CAPTURE_AND_RETHROW( (trx) ) }


void chain_controller::require_account(const types::AccountName& name) const {
   auto account = _db.find<account_object, by_name>(name);
   FC_ASSERT(account != nullptr, "Account not found: ${name}", ("name", name));
}

const producer_object& chain_controller::validate_block_header(uint32_t skip, const signed_block& next_block)const {
   EOS_ASSERT(head_block_id() == next_block.previous, block_validate_exception, "",
              ("head_block_id",head_block_id())("next.prev",next_block.previous));
   EOS_ASSERT(head_block_time() < next_block.timestamp, block_validate_exception, "",
              ("head_block_time",head_block_time())("next",next_block.timestamp)("blocknum",next_block.block_num()));
   if (next_block.block_num() % config::BlocksPerRound != 0) {
      EOS_ASSERT(next_block.producer_changes.empty(), block_validate_exception,
                 "Producer changes may only occur at the end of a round.");
   } else {
      using boost::is_sorted;
      using namespace boost::adaptors;
      EOS_ASSERT(is_sorted(keys(next_block.producer_changes)) && is_sorted(values(next_block.producer_changes)),
                 block_validate_exception, "Producer changes are not sorted correctly",
                 ("changes", next_block.producer_changes));
   }
   const producer_object& producer = get_producer(get_scheduled_producer(get_slot_at_time(next_block.timestamp)));

   if(!(skip&skip_producer_signature))
      EOS_ASSERT(next_block.validate_signee(producer.signing_key), block_validate_exception,
                 "Incorrect block producer key: expected ${e} but got ${a}",
                 ("e", producer.signing_key)("a", public_key_type(next_block.signee())));

   if(!(skip&skip_producer_schedule_check)) {
      EOS_ASSERT(next_block.producer == producer.owner, block_validate_exception,
                 "Producer produced block at wrong time",
                 ("block producer",next_block.producer)("scheduled producer",producer.owner));
   }

   return producer;
}

void chain_controller::create_block_summary(const signed_block& next_block) {
   auto sid = next_block.block_num() & 0xffff;
   _db.modify( _db.get<block_summary_object,by_id>(sid), [&](block_summary_object& p) {
         p.block_id = next_block.id();
   });
}

void chain_controller::update_global_properties(const signed_block& b) {
   // If we're at the end of a round, update the BlockchainConfiguration, producer schedule
   // and "producers" special account authority
   if (b.block_num() % config::BlocksPerRound == 0) {
      auto schedule = calculate_next_round(b);
      auto config = _admin->get_blockchain_configuration(_db, schedule);

      const auto& gpo = get_global_properties();
      _db.modify(gpo, [schedule = std::move(schedule), config = std::move(config)] (global_property_object& gpo) {
         gpo.active_producers = std::move(schedule);
         gpo.configuration = std::move(config);
      });

      auto active_producers_authority = types::Authority(config::ProducersAuthorityThreshold, {}, {});
      for(auto& name : gpo.active_producers) {
         active_producers_authority.accounts.push_back({{name, config::ActiveName}, 1});
      }

      auto& po = _db.get<permission_object, by_owner>( boost::make_tuple(config::ProducersAccountName, config::ActiveName) );
      _db.modify(po,[active_producers_authority] (permission_object& po) {
         po.auth = active_producers_authority;
      });
   }
}

void chain_controller::add_checkpoints( const flat_map<uint32_t,block_id_type>& checkpts ) {
   for (const auto& i : checkpts)
      _checkpoints[i.first] = i.second;
}

bool chain_controller::before_last_checkpoint()const {
   return (_checkpoints.size() > 0) && (_checkpoints.rbegin()->first >= head_block_num());
}

const global_property_object& chain_controller::get_global_properties()const {
   return _db.get<global_property_object>();
}

const dynamic_global_property_object&chain_controller::get_dynamic_global_properties() const {
   return _db.get<dynamic_global_property_object>();
}

time_point_sec chain_controller::head_block_time()const {
   return get_dynamic_global_properties().time;
}

uint32_t chain_controller::head_block_num()const {
   return get_dynamic_global_properties().head_block_number;
}

block_id_type chain_controller::head_block_id()const {
   return get_dynamic_global_properties().head_block_id;
}

types::AccountName chain_controller::head_block_producer() const {
   if (auto head_block = fetch_block_by_id(head_block_id()))
      return head_block->producer;
   return {};
}

const producer_object& chain_controller::get_producer(const types::AccountName& ownerName) const {
   return _db.get<producer_object, by_owner>(ownerName);
}

uint32_t chain_controller::last_irreversible_block_num() const {
   return get_dynamic_global_properties().last_irreversible_block_num;
}

void chain_controller::initialize_indexes() {
   _db.add_index<account_index>();
   _db.add_index<permission_index>();
   _db.add_index<permission_link_index>();
   _db.add_index<action_permission_index>();
   _db.add_index<key_value_index>();
   _db.add_index<key128x128_value_index>();

   _db.add_index<global_property_multi_index>();
   _db.add_index<dynamic_global_property_multi_index>();
   _db.add_index<block_summary_multi_index>();
   _db.add_index<transaction_multi_index>();
   _db.add_index<generated_transaction_multi_index>();
   _db.add_index<producer_multi_index>();
}

void chain_controller::initialize_chain(chain_initializer_interface& starter)
{ try {
   if (!_db.find<global_property_object>()) {
      _db.with_write_lock([this, &starter] {
         auto initial_timestamp = starter.get_chain_start_time();
         FC_ASSERT(initial_timestamp != time_point_sec(), "Must initialize genesis timestamp." );
         FC_ASSERT(initial_timestamp.sec_since_epoch() % config::BlockIntervalSeconds == 0,
                    "Genesis timestamp must be divisible by config::BlockIntervalSeconds." );

         // Create global properties
         _db.create<global_property_object>([&starter](global_property_object& p) {
            p.configuration = starter.get_chain_start_configuration();
            p.active_producers = starter.get_chain_start_producers();
         });
         _db.create<dynamic_global_property_object>([&](dynamic_global_property_object& p) {
            p.time = initial_timestamp;
            p.recent_slots_filled = uint64_t(-1);
         });

         // Initialize block summary index
         for (int i = 0; i < 0x10000; i++)
            _db.create<block_summary_object>([&](block_summary_object&) {});

         auto messages = starter.prepare_database(*this, _db);
         std::for_each(messages.begin(), messages.end(), [&](const Message& m) { 
            MessageOutput output;
            ProcessedTransaction trx; /// dummy tranaction required for scope validation
            std::sort(trx.scope.begin(), trx.scope.end() );
            with_skip_flags(skip_scope_check | skip_transaction_signatures | skip_authority_check, [&](){
               process_message(trx,m.code,m,output); 
            });
         });
      });
   }
} FC_CAPTURE_AND_RETHROW() }

chain_controller::chain_controller(database& database, fork_database& fork_db, block_log& blocklog,
                                   chain_initializer_interface& starter, unique_ptr<chain_administration_interface> admin)
   : _db(database), _fork_db(fork_db), _block_log(blocklog), _admin(std::move(admin)) {

   initialize_indexes();
   starter.register_types(*this, _db);
   initialize_chain(starter);
   spinup_db();
   spinup_fork_db();

   if (_block_log.read_head() && head_block_num() < _block_log.read_head()->block_num())
      replay();
}

chain_controller::~chain_controller() {
   clear_pending();
   _db.flush();
   _fork_db.reset();
}

void chain_controller::replay() {
   ilog("Replaying blockchain");
   auto start = fc::time_point::now();
   auto last_block = _block_log.read_head();
   if (!last_block) {
      elog("No blocks in block log; skipping replay");
      return;
   }

   const auto last_block_num = last_block->block_num();

   ilog("Replaying blocks...");
   for (uint32_t i = 1; i <= last_block_num; ++i) {
      if (i % 5000 == 0)
         std::cerr << "   " << double(i*100)/last_block_num << "%   "<<i << " of " <<last_block_num<<"   \n";
      fc::optional<signed_block> block = _block_log.read_block_by_num(i);
      FC_ASSERT(block, "Could not find block #${n} in block_log!", ("n", i));
      apply_block(*block, skip_producer_signature |
                          skip_transaction_signatures |
                          skip_transaction_dupe_check |
                          skip_tapos_check |
                          skip_producer_schedule_check |
                          skip_authority_check);
   }
   auto end = fc::time_point::now();
   ilog("Done replaying ${n} blocks, elapsed time: ${t} sec",
        ("n", head_block_num())("t",double((end-start).count())/1000000.0));

   _db.set_revision(head_block_num());
}

void chain_controller::spinup_db() {
   // Rewind the database to the last irreversible block
   _db.with_write_lock([&] {
      _db.undo_all();

      FC_ASSERT(_db.revision() == head_block_num(), "Chainbase revision does not match head block num",
                ("rev", _db.revision())("head_block", head_block_num()));
   });
}

void chain_controller::spinup_fork_db()
{
   fc::optional<signed_block> last_block = _block_log.read_head();
   if(last_block.valid()) {
      _fork_db.start_block(*last_block);
      if (last_block->id() != head_block_id()) {
           FC_ASSERT(head_block_num() == 0, "last block ID does not match current chain state",
                     ("last_block->id", last_block->id())("head_block_num",head_block_num()));
      }
   }
}

ProducerRound chain_controller::calculate_next_round(const signed_block& next_block) {
   auto schedule = _admin->get_next_round(_db);
   auto changes = get_global_properties().active_producers - schedule;
   EOS_ASSERT(boost::range::equal(next_block.producer_changes, changes), block_validate_exception,
              "Unexpected round changes in new block header",
              ("expected changes", changes)("block changes", next_block.producer_changes));

   utilities::rand::random rng(next_block.timestamp.sec_since_epoch());
   rng.shuffle(schedule);
   return schedule;
}

void chain_controller::update_global_dynamic_data(const signed_block& b) {
   const dynamic_global_property_object& _dgp = _db.get<dynamic_global_property_object>();

   uint32_t missed_blocks = head_block_num() == 0? 1 : get_slot_at_time(b.timestamp);
   assert(missed_blocks != 0);
   missed_blocks--;

//   if (missed_blocks)
//      wlog("Blockchain continuing after gap of ${b} missed blocks", ("b", missed_blocks));

   for(uint32_t i = 0; i < missed_blocks; ++i) {
      const auto& producer_missed = get_producer(get_scheduled_producer(i+1));
      if(producer_missed.owner != b.producer) {
         /*
         const auto& producer_account = producer_missed.producer_account(*this);
         if( (fc::time_point::now() - b.timestamp) < fc::seconds(30) )
            wlog( "Producer ${name} missed block ${n} around ${t}", ("name",producer_account.name)("n",b.block_num())("t",b.timestamp) );
            */

         _db.modify( producer_missed, [&]( producer_object& w ) {
           w.total_missed++;
         });
      }
   }

   // dynamic global properties updating
   _db.modify( _dgp, [&]( dynamic_global_property_object& dgp ){
      dgp.head_block_number = b.block_num();
      dgp.head_block_id = b.id();
      dgp.time = b.timestamp;
      dgp.current_producer = b.producer;
      dgp.current_absolute_slot += missed_blocks+1;

      // If we've missed more blocks than the bitmap stores, skip calculations and simply reset the bitmap
      if (missed_blocks < sizeof(dgp.recent_slots_filled) * 8) {
         dgp.recent_slots_filled <<= 1;
         dgp.recent_slots_filled += 1;
         dgp.recent_slots_filled <<= missed_blocks;
      } else
         dgp.recent_slots_filled = 0;
   });

   _fork_db.set_max_size( _dgp.head_block_number - _dgp.last_irreversible_block_num + 1 );
}

void chain_controller::update_signing_producer(const producer_object& signing_producer, const signed_block& new_block)
{
   const dynamic_global_property_object& dpo = get_dynamic_global_properties();
   uint64_t new_block_aslot = dpo.current_absolute_slot + get_slot_at_time( new_block.timestamp );

   _db.modify( signing_producer, [&]( producer_object& _wit )
   {
      _wit.last_aslot = new_block_aslot;
      _wit.last_confirmed_block_num = new_block.block_num();
   } );
}

void chain_controller::update_last_irreversible_block()
{
   const global_property_object& gpo = get_global_properties();
   const dynamic_global_property_object& dpo = get_dynamic_global_properties();

   vector<const producer_object*> producer_objs;
   producer_objs.reserve(gpo.active_producers.size());
   std::transform(gpo.active_producers.begin(), gpo.active_producers.end(), std::back_inserter(producer_objs),
                  [this](const AccountName& owner) { return &get_producer(owner); });

   static_assert(config::IrreversibleThresholdPercent > 0, "irreversible threshold must be nonzero");

   size_t offset = EOS_PERCENT(producer_objs.size(), config::Percent100 - config::IrreversibleThresholdPercent);
   std::nth_element(producer_objs.begin(), producer_objs.begin() + offset, producer_objs.end(),
      [](const producer_object* a, const producer_object* b) {
         return a->last_confirmed_block_num < b->last_confirmed_block_num;
      });

   uint32_t new_last_irreversible_block_num = producer_objs[offset]->last_confirmed_block_num;

   if (new_last_irreversible_block_num > dpo.last_irreversible_block_num) {
      _db.modify(dpo, [&](dynamic_global_property_object& _dpo) {
         _dpo.last_irreversible_block_num = new_last_irreversible_block_num;
      });
   }

   // Write newly irreversible blocks to disk. First, get the number of the last block on disk...
   auto old_last_irreversible_block = _block_log.head();
   int last_block_on_disk = 0;
   // If this is null, there are no blocks on disk, so the zero is correct
   if (old_last_irreversible_block)
      last_block_on_disk = old_last_irreversible_block->block_num();

   if (last_block_on_disk < new_last_irreversible_block_num)
      for (auto block_to_write = last_block_on_disk + 1;
           block_to_write <= new_last_irreversible_block_num;
           ++block_to_write) {
         auto block = fetch_block_by_number(block_to_write);
         assert(block);
         _block_log.append(*block);
      }

   // Trim fork_database and undo histories
   _fork_db.set_max_size(head_block_num() - new_last_irreversible_block_num + 1);
   _db.commit(new_last_irreversible_block_num);
}

void chain_controller::clear_expired_transactions()
{ try {
   //Look for expired transactions in the deduplication list, and remove them.
   //Transactions must have expired by at least two forking windows in order to be removed.
   auto& transaction_idx = _db.get_mutable_index<transaction_multi_index>();
   const auto& dedupe_index = transaction_idx.indices().get<by_expiration>();
   while( (!dedupe_index.empty()) && (head_block_time() > dedupe_index.rbegin()->trx.expiration) )
      transaction_idx.remove(*dedupe_index.rbegin());

   //Look for expired transactions in the pending generated list, and remove them.
   //Transactions must have expired by at least two forking windows in order to be removed.
   auto& generated_transaction_idx = _db.get_mutable_index<generated_transaction_multi_index>();
   const auto& generated_index = generated_transaction_idx.indices().get<generated_transaction_object::by_expiration>();
   while( (!generated_index.empty()) && (head_block_time() > generated_index.rbegin()->trx.expiration) )
      generated_transaction_idx.remove(*generated_index.rbegin());
} FC_CAPTURE_AND_RETHROW() }

using boost::container::flat_set;

types::AccountName chain_controller::get_scheduled_producer(uint32_t slot_num)const
{
   const dynamic_global_property_object& dpo = get_dynamic_global_properties();
   uint64_t current_aslot = dpo.current_absolute_slot + slot_num;
   const auto& gpo = _db.get<global_property_object>();
   return gpo.active_producers[current_aslot % gpo.active_producers.size()];
}

fc::time_point_sec chain_controller::get_slot_time(uint32_t slot_num)const
{
   if( slot_num == 0 )
      return fc::time_point_sec();

   auto interval = block_interval();
   const dynamic_global_property_object& dpo = get_dynamic_global_properties();

   if( head_block_num() == 0 )
   {
      // n.b. first block is at genesis_time plus one block interval
      fc::time_point_sec genesis_time = dpo.time;
      return genesis_time + slot_num * interval;
   }

   int64_t head_block_abs_slot = head_block_time().sec_since_epoch() / interval;
   fc::time_point_sec head_slot_time(head_block_abs_slot * interval);

   return head_slot_time + (slot_num * interval);
}

uint32_t chain_controller::get_slot_at_time(fc::time_point_sec when)const
{
   fc::time_point_sec first_slot_time = get_slot_time( 1 );
   if( when < first_slot_time )
      return 0;
   return (when - first_slot_time).to_seconds() / block_interval() + 1;
}

uint32_t chain_controller::producer_participation_rate()const
{
   const dynamic_global_property_object& dpo = get_dynamic_global_properties();
   return uint64_t(config::Percent100) * __builtin_popcountll(dpo.recent_slots_filled) / 64;
}

void chain_controller::set_apply_handler( const AccountName& contract, const AccountName& scope, const ActionName& action, apply_handler v ) {
   apply_handlers[contract][std::make_pair(scope,action)] = v;
}

chain_initializer_interface::~chain_initializer_interface() {}


ProcessedTransaction chain_controller::transaction_from_variant( const fc::variant& v )const {
   const variant_object& vo = v.get_object();
#define GET_FIELD( VO, FIELD, RESULT ) \
   if( VO.contains(#FIELD) ) fc::from_variant( VO[#FIELD], RESULT.FIELD )

   ProcessedTransaction result;
   GET_FIELD( vo, refBlockNum, result );
   GET_FIELD( vo, refBlockPrefix, result );
   GET_FIELD( vo, expiration, result );
   GET_FIELD( vo, scope, result );
   GET_FIELD( vo, signatures, result );

   if( vo.contains( "messages" ) ) {
      const vector<variant>& msgs = vo["messages"].get_array();
      result.messages.resize( msgs.size() );
      for( uint32_t i = 0; i <  msgs.size(); ++i ) {
         const auto& vo = msgs[i].get_object();
         GET_FIELD( vo, code, result.messages[i] );
         GET_FIELD( vo, type, result.messages[i] );
         GET_FIELD( vo, authorization, result.messages[i] );

         if( vo.contains( "data" ) ) {
            const auto& data = vo["data"];
            if( data.is_string() ) {
               GET_FIELD( vo, data, result.messages[i] );
            } else if ( data.is_object() ) {
               result.messages[i].data = message_to_binary( result.messages[i].code, result.messages[i].type, data ); 
               /*
               const auto& code_account = _db.get<account_object,by_name>( result.messages[i].code );
               if( code_account.abi.size() > 4 ) { /// 4 == packsize of empty Abi
                  fc::datastream<const char*> ds( code_account.abi.data(), code_account.abi.size() );
                  eos::types::Abi abi;
                  fc::raw::unpack( ds, abi );
                  types::AbiSerializer abis( abi );
                  result.messages[i].data = abis.variantToBinary( abis.getActionType( result.messages[i].type ), data );
               }
               */
            }
         }
      }
   }
   if( vo.contains( "output" ) ) {
      const vector<variant>& outputs = vo["output"].get_array();
   }
   return result;
#undef GET_FIELD
}

vector<char> chain_controller::message_to_binary( Name code, Name type, const fc::variant& obj )const {
   const auto& code_account = _db.get<account_object,by_name>( code );
   if( code_account.abi.size() > 4 ) { /// 4 == packsize of empty Abi
      fc::datastream<const char*> ds( code_account.abi.data(), code_account.abi.size() );
      eos::types::Abi abi;
      fc::raw::unpack( ds, abi );
      types::AbiSerializer abis( abi );
      return abis.variantToBinary( abis.getActionType( type ), obj );
   }
   return vector<char>();
}
fc::variant chain_controller::message_from_binary( Name code, Name type, const vector<char>& data )const {
   const auto& code_account = _db.get<account_object,by_name>( code );
   if( code_account.abi.size() > 4 ) { /// 4 == packsize of empty Abi
      fc::datastream<const char*> ds( code_account.abi.data(), code_account.abi.size() );
      eos::types::Abi abi;
      fc::raw::unpack( ds, abi );
      types::AbiSerializer abis( abi );
      return abis.binaryToVariant( abis.getActionType( type ), data );
   }
   return fc::variant();
}

fc::variant  chain_controller::transaction_to_variant( const ProcessedTransaction& trx )const {
#define SET_FIELD( MVO, OBJ, FIELD ) MVO(#FIELD, OBJ.FIELD)

    fc::mutable_variant_object trx_mvo;
    SET_FIELD( trx_mvo, trx, refBlockNum );
    SET_FIELD( trx_mvo, trx, refBlockPrefix );
    SET_FIELD( trx_mvo, trx, expiration );
    SET_FIELD( trx_mvo, trx, scope );
    SET_FIELD( trx_mvo, trx, signatures );

    vector<fc::mutable_variant_object> msgs( trx.messages.size() );
    vector<fc::variant> msgsv(msgs.size());

    for( uint32_t i = 0; i < trx.messages.size(); ++i ) {
       auto& msg_mvo = msgs[i];
       auto& msg     = trx.messages[i];
       SET_FIELD( msg_mvo, msg, code );
       SET_FIELD( msg_mvo, msg, type );
       SET_FIELD( msg_mvo, msg, authorization );

       const auto& code_account = _db.get<account_object,by_name>( msg.code );
       if( code_account.abi.size() > 4 ) { /// 4 == packsize of empty Abi
          try {
             msg_mvo( "data", message_from_binary( msg.code, msg.type, msg.data ) ); 
             msg_mvo( "hex_data", msg.data );
          } catch ( ... ) {
            SET_FIELD( msg_mvo, msg, data );
          }
       }
       else {
         SET_FIELD( msg_mvo, msg, data );
       }
       msgsv[i] = std::move( msgs[i] );
    }
    trx_mvo( "messages", std::move(msgsv) );

    /* TODO: recursively process generated transactions 
    vector<fc::mutable_variant_object> outs( trx.messages.size() );
    for( uint32_t i = 0; i < trx.output.size(); ++i ) {
       auto& out_mvo = outs[i];
       auto& out = trx.outputs[i];
    }
    */
    trx_mvo( "output", fc::variant( trx.output ) );

    return fc::variant( std::move( trx_mvo ) );
#undef SET_FIELD
}


} }<|MERGE_RESOLUTION|>--- conflicted
+++ resolved
@@ -347,6 +347,7 @@
              auto temp_session = _db.start_undo_session(true);
              if (trx.contains<SignedTransaction const *>()) {
                 auto const &t = *trx.get<SignedTransaction const *>();
+                validate_referenced_accounts(t);
                 check_transaction_authorization(t);
                 auto processed = _apply_transaction(t);
                 block_thread.user_input.emplace_back(processed);
@@ -381,34 +382,9 @@
        }
      }
 
-<<<<<<< HEAD
      if (!block_cycle.empty()) {
         pending_block.cycles.emplace_back(std::move(block_cycle));
      }
-=======
-      try
-      {
-         auto temp_session = _db.start_undo_session(true);
-         validate_referenced_accounts(tx);
-         check_transaction_authorization(tx);
-         _apply_transaction(tx);
-         temp_session.squash();
-
-         total_block_size += fc::raw::pack_size(tx);
-         if (pending_block.cycles.empty()) {
-            pending_block.cycles.resize(1);
-            pending_block.cycles.back().resize(1);
-         }
-         pending_block.cycles.back().back().user_input.emplace_back(tx);
-#warning TODO: Populate generated blocks with generated transactions
-      }
-      catch ( const fc::exception& e )
-      {
-         // Do nothing, transaction will not be re-applied
-         wlog( "Transaction was not processed while generating block due to ${e}", ("e", e) );
-         wlog( "The transaction was ${t}", ("t", tx) );
-      }
->>>>>>> 73434fe2
    }
    
    size_t postponed_tx_count = _pending_transactions.size() - valid_transaction_count - invalid_transaction_count;
