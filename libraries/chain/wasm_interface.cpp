#include <eosio/chain/wasm_interface.hpp>
#include <eosio/chain/apply_context.hpp>
#include <eosio/chain/chain_controller.hpp>
#include <eosio/chain/producer_schedule.hpp>
#include <eosio/chain/asset.hpp>
#include <eosio/chain/exceptions.hpp>
#include <boost/core/ignore_unused.hpp>
#include <boost/multiprecision/cpp_bin_float.hpp>
#include <eosio/chain/wasm_interface_private.hpp>
#include <fc/exception/exception.hpp>
#include <fc/crypto/sha256.hpp>
#include <fc/crypto/sha1.hpp>
#include <fc/io/raw.hpp>
#include <fc/utf8.hpp>

#include <Runtime/Runtime.h>
#include "IR/Module.h"
#include "Platform/Platform.h"
#include "WAST/WAST.h"
#include "IR/Operators.h"
#include "IR/Validate.h"
#include "IR/Types.h"
#include "Runtime/Runtime.h"
#include "Runtime/Linker.h"
#include "Runtime/Intrinsics.h"

#include <boost/asio.hpp>
#include <boost/bind.hpp>

#include <mutex>
#include <thread>
#include <condition_variable>

namespace eosio { namespace chain {
   using namespace contracts;
   using namespace webassembly;
   using namespace webassembly::common;

   /**
    *  Implementation class for the wasm cache
    *  it is responsible for compiling and storing instances of wasm code for use
    *
    */
   struct wasm_cache_impl {
      wasm_cache_impl()
      {
         check_wasm_opcode_dispositions();
         Runtime::init();
      }

      /**
       * this must wait for all work to be done otherwise it may destroy memory
       * referenced by other threads
       *
       * Expectations on wasm_cache dictate that all available code has been
       * returned before this can be destroyed
       */
      ~wasm_cache_impl() {
         Runtime::freeUnreferencedObjects({});
      }

      /**
       * internal tracking structure which deduplicates memory images
       * and tracks available vs in-use entries.
       *
       * The instances array has two sections, "available" instances
       * are in the front of the vector and anything at an index of
       * available_instances or greater is considered "in use"
       *
       * instances are stored as pointers so that their positions
       * in the array can be moved without invaliding references to
       * the instance handed out to other threads
       */
      struct code_info {
         explicit code_info(wavm::info&& wavm_info, binaryen::info&& binaryen_info)
         : wavm_info(std::forward<wavm::info>(wavm_info))
         , binaryen_info(std::forward<binaryen::info>(binaryen_info))
         {}


         wavm::info   wavm_info;
         binaryen::info binaryen_info;

         // all existing instances of this code
         vector<unique_ptr<wasm_cache::entry>> instances;
         size_t available_instances = 0;
      };

      using optional_info_ref = optional<std::reference_wrapper<code_info>>;
      using optional_entry_ref = optional<std::reference_wrapper<wasm_cache::entry>>;

      /**
       * Convenience method for running code with the _cache_lock and releaseint that lock
       * when the code completes
       *
       * @param f - lambda to execute
       * @return - varies depending on the signature of the lambda
       */
      template<typename F>
      auto with_lock(std::mutex &l, F f) {
         std::lock_guard<std::mutex> lock(l);
         return f();
      };

      /**
       * Fetch the tracking struct given a code_id if it exists
       *
       * @param code_id
       * @return
       */
      optional_info_ref fetch_info(const digest_type& code_id) {
         return with_lock(_cache_lock, [&,this](){
            auto iter = _cache.find(code_id);
            if (iter != _cache.end()) {
               return optional_info_ref(iter->second);
            }

            return optional_info_ref();
         });
      }

      /**
       * Opportunistically fetch an available instance of the code;
       * @param code_id - the id of the code to fetch
       * @return - reference to the entry when one is available
       */
      optional_entry_ref try_fetch_entry(const digest_type& code_id) {
         return with_lock(_cache_lock, [&,this](){
            auto iter = _cache.find(code_id);
            if (iter != _cache.end() && iter->second.available_instances > 0) {
               auto &ptr = iter->second.instances.at(--(iter->second.available_instances));
               return optional_entry_ref(*ptr);
            }

            return optional_entry_ref();
         });
      }

      /**
       * Fetch a copy of the code, this is guaranteed to return an entry IF the code is compilable.
       * In order to do that in safe way this code may cause the calling thread to sleep while a new
       * version of the code is compiled and inserted into the cache
       *
       * @param code_id - the id of the code to fetch
       * @param wasm_binary - the binary for the wasm
       * @param wasm_binary_size - the size of the binary
       * @return reference to a usable cache entry
       */
      wasm_cache::entry& fetch_entry(const digest_type& code_id, const char* wasm_binary, size_t wasm_binary_size) {
         std::condition_variable condition;
         optional_entry_ref result;
         std::exception_ptr error;

         // compilation is not thread safe, so we dispatch it to a io_service running on a single thread to
         // queue up and synchronize compilations
         with_lock(_compile_lock, [&,this](){
            // check to see if someone returned what we need before making a new one
            auto pending_result = try_fetch_entry(code_id);
            std::exception_ptr pending_error;

            if (!pending_result) {
               // time to compile a brand new (maybe first) copy of this code

               fc::optional<wavm::entry> wavm;
               fc::optional<wavm::info> wavm_info;
               fc::optional<binaryen::entry> binaryen;
               fc::optional<binaryen::info> binaryen_info;

               try {
<<<<<<< HEAD
                  /// TODO: make validation generic
                  wavm = wavm::entry::build(wasm_binary, wasm_binary_size);
                  wavm_info.emplace(*wavm);

                  binaryen = binaryen::entry::build(wasm_binary, wasm_binary_size);
                  binaryen_info.emplace(*binaryen);
=======
                  Serialization::MemoryInputStream stream((const U8 *) wasm_binary, wasm_binary_size);
                  WASM::serializeWithInjection(stream, *module);
                  validate_eosio_wasm_constraints(*module);

                  root_resolver resolver;
                  LinkResult link_result = linkModule(*module, resolver);
                  instance = instantiateModule(*module, std::move(link_result.resolvedImports));
                  FC_ASSERT(instance != nullptr);

                  MemoryInstance* current_memory = Runtime::getDefaultMemory(instance);

                  if(current_memory) {
                     char *mem_ptr = &memoryRef<char>(current_memory, 0);
                     const auto allocated_memory = Runtime::getDefaultMemorySize(instance);
                     for (uint64_t i = 0; i < allocated_memory; ++i) {
                        if (mem_ptr[i])
                           mem_end = i + 1;
                     }
                     mem_image.resize(mem_end);
                     memcpy(mem_image.data(), mem_ptr, mem_end);
                  }

>>>>>>> 87345533
               } catch (...) {
                  pending_error = std::current_exception();
               }

               if (pending_error == nullptr) {
                  // grab the lock and put this in the cache as unavailble
                  with_lock(_cache_lock, [&,this]() {
                     // find or create a new entry
                     auto iter = _cache.emplace(code_id, code_info(std::move(*wavm_info),std::move(*binaryen_info))).first;

                     iter->second.instances.emplace_back(std::make_unique<wasm_cache::entry>(std::move(*wavm), std::move(*binaryen)));
                     pending_result = optional_entry_ref(*iter->second.instances.back().get());
                  });
               }
            }

           if (pending_error != nullptr) {
              error = pending_error;
           } else {
              result = pending_result;
           }

         });


         try {
            if (error != nullptr) {
               std::rethrow_exception(error);
            } else {
               return (*result).get();
            }
         } FC_RETHROW_EXCEPTIONS(error, "error compiling WASM for code with hash: ${code_id}", ("code_id", code_id));
      }

      /**
       * return an entry to the cache.  The entry is presumed to come back in a "dirty" state and must be
       * sanitized before returning to the "available" state.  This sanitization is done asynchronously so
       * as not to delay the current executing thread.
       *
       * @param code_id - the code Id associated with the instance
       * @param entry - the entry to return
       */
      void return_entry(const digest_type& code_id, wasm_cache::entry& entry) {
         // sanitize by reseting the memory that may now be dirty
         auto& info = (*fetch_info(code_id)).get();
         entry.wavm.reset(info.wavm_info);
         entry.binaryen.reset(info.binaryen_info);

         // under a lock, put this entry back in the available instances side of the instances vector
         with_lock(_cache_lock, [&,this](){
            // walk the vector and find this entry
            auto iter = info.instances.begin();
            while (iter->get() != &entry) {
               ++iter;
            }

            FC_ASSERT(iter != info.instances.end(), "Checking in a WASM enty that was not created properly!");

            auto first_unavailable = (info.instances.begin() + info.available_instances);
            if (iter != first_unavailable) {
               std::swap(iter, first_unavailable);
            }
            info.available_instances++;
         });
      }

      //initialize the memory for a cache entry
      wasm_cache::entry& prepare_wasm_instance(wasm_cache::entry& wasm_cache_entry, const digest_type& code_id) {
         auto& info = (*fetch_info(code_id)).get();
         wasm_cache_entry.wavm.prepare(info.wavm_info);
         wasm_cache_entry.binaryen.prepare(info.binaryen_info);
         return wasm_cache_entry;
      }

      // mapping of digest to an entry for the code
      map<digest_type, code_info> _cache;
      std::mutex _cache_lock;

      // compilation lock
      std::mutex _compile_lock;
   };

   wasm_cache::wasm_cache()
      :_my( new wasm_cache_impl() ) {
   }

   wasm_cache::~wasm_cache() = default;

   wasm_cache::entry &wasm_cache::checkout( const digest_type& code_id, const char* wasm_binary, size_t wasm_binary_size ) {
      // see if there is an available entry in the cache
      auto result = _my->try_fetch_entry(code_id);
      if (result) {
         wasm_cache::entry& wasm_cache_entry = (*result).get();
         return _my->prepare_wasm_instance(wasm_cache_entry, code_id);
      }
      return _my->prepare_wasm_instance(_my->fetch_entry(code_id, wasm_binary, wasm_binary_size), code_id);
   }


   void wasm_cache::checkin(const digest_type& code_id, entry& code ) {
      _my->return_entry(code_id, code);
   }

   /**
    * RAII wrapper to make sure that the context is cleaned up on exception
    */
   struct scoped_context {
      template<typename ...Args>
      scoped_context(optional<wasm_context> &context, Args&&... args)
      :context(context)
      {
         context.emplace( std::forward<Args>(args)... );
      }

      ~scoped_context() {
         context.reset();
      }

      optional<wasm_context>& context;
   };

   wasm_interface::wasm_interface()
      :my( new wasm_interface_impl() ) {
   }

   wasm_interface& wasm_interface::get() {
      thread_local wasm_interface* single = nullptr;
      if( !single ) {
         single = new wasm_interface();
      }
      return *single;
   }

   void wasm_interface::apply( wasm_cache::entry& code, apply_context& context, vm_type vm ) {
      auto context_guard = scoped_context(my->current_context, code, context, vm);
      switch (vm) {
         case vm_type::wavm:
            code.wavm.call_apply(context);
            break;
         case vm_type::binaryen:
            code.binaryen.call_apply(context);
            break;
      }
   }

   void wasm_interface::error( wasm_cache::entry& code, apply_context& context, vm_type vm ) {
      auto context_guard = scoped_context(my->current_context, code, context, vm);
      switch (vm) {
         case vm_type::wavm:
            code.wavm.call_error(context);
            break;
         case vm_type::binaryen:
            code.binaryen.call_error(context);
            break;
      }
   }

   wasm_context& common::intrinsics_accessor::get_context(wasm_interface &wasm) {
      FC_ASSERT(wasm.my->current_context.valid());
      return *wasm.my->current_context;
   }

   const wavm::entry& wavm::entry::get(wasm_interface& wasm) {
      return common::intrinsics_accessor::get_context(wasm).code.wavm;
   }


   const binaryen::entry& binaryen::entry::get(wasm_interface& wasm) {
      return common::intrinsics_accessor::get_context(wasm).code.binaryen;
   }

#if defined(assert)
   #undef assert
#endif

class context_aware_api {
   public:
      context_aware_api(wasm_interface& wasm, bool context_free = false )
      :code(intrinsics_accessor::get_context(wasm).code),
       context(intrinsics_accessor::get_context(wasm).context)
      ,vm(intrinsics_accessor::get_context(wasm).vm)
      {
         if( context.context_free )
            FC_ASSERT( context_free, "only context free api's can be used in this context" );
         context.used_context_free_api |= !context_free;
      }

   protected:
      apply_context&             context;
      wasm_cache::entry&         code;
      wasm_interface::vm_type    vm;

};

class context_free_api : public context_aware_api {
   public:
      context_free_api( wasm_interface& wasm )
      :context_aware_api(wasm, true) {
         /* the context_free_data is not available during normal application because it is prunable */
         FC_ASSERT( context.context_free, "this API may only be called from context_free apply" );
      }

      int get_context_free_data( uint32_t index, array_ptr<char> buffer, size_t buffer_size )const {
         return context.get_context_free_data( index, buffer, buffer_size );
      }
};
class privileged_api : public context_aware_api {
   public:
      privileged_api( wasm_interface& wasm )
      :context_aware_api(wasm)
      {
         FC_ASSERT( context.privileged, "${code} does not have permission to call this API", ("code",context.receiver) );
      }

      /**
       *  This should schedule the feature to be activated once the
       *  block that includes this call is irreversible. It should
       *  fail if the feature is already pending.
       *
       *  Feature name should be base32 encoded name.
       */
      void activate_feature( int64_t feature_name ) {
         FC_ASSERT( !"Unsupported Hardfork Detected" );
      }

      /**
       * This should return true if a feature is active and irreversible, false if not.
       *
       * Irreversiblity by fork-database is not consensus safe, therefore, this defines
       * irreversiblity only by block headers not by BFT short-cut.
       */
      int is_feature_active( int64_t feature_name ) {
         return false;
      }

      void set_resource_limits( account_name account,
                                int64_t ram_bytes, int64_t net_weight, int64_t cpu_weight,
                                int64_t cpu_usec_per_period ) {
         auto& buo = context.db.get<bandwidth_usage_object,by_owner>( account );
         FC_ASSERT( buo.db_usage <= ram_bytes, "attempt to free too much space" );

         auto& gdp = context.controller.get_dynamic_global_properties();
         context.mutable_db.modify( gdp, [&]( auto& p ) {
           p.total_net_weight -= buo.net_weight;
           p.total_net_weight += net_weight;
           p.total_cpu_weight -= buo.cpu_weight;
           p.total_cpu_weight += cpu_weight;
           p.total_db_reserved -= buo.db_reserved_capacity;
           p.total_db_reserved += ram_bytes;
         });

         context.mutable_db.modify( buo, [&]( auto& o ){
            o.net_weight = net_weight;
            o.cpu_weight = cpu_weight;
            o.db_reserved_capacity = ram_bytes;
         });
      }


      void get_resource_limits( account_name account,
                                uint64_t& ram_bytes, uint64_t& net_weight, uint64_t cpu_weight ) {
      }

      void set_active_producers( array_ptr<char> packed_producer_schedule, size_t datalen) {
         datastream<const char*> ds( packed_producer_schedule, datalen );
         producer_schedule_type psch;
         fc::raw::unpack(ds, psch);
<<<<<<< HEAD
=======

>>>>>>> 87345533
         context.mutable_db.modify( context.controller.get_global_properties(),
            [&]( auto& gprops ) {
                 gprops.new_active_producers = psch;
         });
      }

      bool is_privileged( account_name n )const {
         return context.db.get<account_object, by_name>( n ).privileged;
      }
      bool is_frozen( account_name n )const {
         return context.db.get<account_object, by_name>( n ).frozen;
      }
      void set_privileged( account_name n, bool is_priv ) {
         const auto& a = context.db.get<account_object, by_name>( n );
         context.mutable_db.modify( a, [&]( auto& ma ){
            ma.privileged = is_priv;
         });
      }

      void freeze_account( account_name n , bool should_freeze ) {
         const auto& a = context.db.get<account_object, by_name>( n );
         context.mutable_db.modify( a, [&]( auto& ma ){
            ma.frozen = should_freeze;
         });
      }

      /// TODO: add inline/deferred with support for arbitrary permissions rather than code/current auth
};

class checktime_api : public context_aware_api {
public:
   using context_aware_api::context_aware_api;

   void checktime(uint32_t instruction_count) {
      context.checktime(instruction_count);
   }
};

class producer_api : public context_aware_api {
   public:
      using context_aware_api::context_aware_api;

      int get_active_producers(array_ptr<chain::account_name> producers, size_t datalen) {
         auto active_producers = context.get_active_producers();
         size_t len = active_producers.size();
         size_t cpy_len = std::min(datalen, len);
<<<<<<< HEAD
         memcpy(producers, active_producers.data(), cpy_len * sizeof(chain::account_name) );
=======
         memcpy(producers, active_producers.data(), cpy_len * sizeof(chain::account_name));
>>>>>>> 87345533
         return len;
      }
};

class crypto_api : public context_aware_api {
   public:
      using context_aware_api::context_aware_api;

      /**
       * This method can be optimized out during replay as it has
       * no possible side effects other than "passing".
       */
      void assert_recover_key( fc::sha256& digest,
                        array_ptr<char> sig, size_t siglen,
                        array_ptr<char> pub, size_t publen ) {
         fc::crypto::signature s;
         fc::crypto::public_key p;
         datastream<const char*> ds( sig, siglen );
         datastream<const char*> pubds( pub, publen );

         fc::raw::unpack(ds, s);
         fc::raw::unpack(pubds, p);

         auto check = fc::crypto::public_key( s, digest, false );
         FC_ASSERT( check == p, "Error expected key different than recovered key" );
      }

      int recover_key( fc::sha256& digest,
                        array_ptr<char> sig, size_t siglen,
                        array_ptr<char> pub, size_t publen ) {
         fc::crypto::signature s;
         datastream<const char*> ds( sig, siglen );
         datastream<char*> pubds( pub, publen );

         fc::raw::unpack(ds, s);
         fc::raw::pack( pubds, fc::crypto::public_key( s, digest, false ) );
         return pubds.tellp();
      }

      void assert_sha256(array_ptr<char> data, size_t datalen, const fc::sha256& hash_val) {
         auto result = fc::sha256::hash( data, datalen );
         FC_ASSERT( result == hash_val, "hash miss match" );
      }

      void assert_sha1(array_ptr<char> data, size_t datalen, const fc::sha1& hash_val) {
         auto result = fc::sha1::hash( data, datalen );
         FC_ASSERT( result == hash_val, "hash miss match" );
      }

      void assert_sha512(array_ptr<char> data, size_t datalen, const fc::sha512& hash_val) {
         auto result = fc::sha512::hash( data, datalen );
         FC_ASSERT( result == hash_val, "hash miss match" );
      }

      void assert_ripemd160(array_ptr<char> data, size_t datalen, const fc::ripemd160& hash_val) {
         auto result = fc::ripemd160::hash( data, datalen );
         FC_ASSERT( result == hash_val, "hash miss match" );
      }


      void sha1(array_ptr<char> data, size_t datalen, fc::sha1& hash_val) {
         hash_val = fc::sha1::hash( data, datalen );
      }

      void sha256(array_ptr<char> data, size_t datalen, fc::sha256& hash_val) {
         hash_val = fc::sha256::hash( data, datalen );
      }

      void sha512(array_ptr<char> data, size_t datalen, fc::sha512& hash_val) {
         hash_val = fc::sha512::hash( data, datalen );
      }

      void ripemd160(array_ptr<char> data, size_t datalen, fc::ripemd160& hash_val) {
         hash_val = fc::ripemd160::hash( data, datalen );
      }
};

class string_api : public context_aware_api {
   public:
      using context_aware_api::context_aware_api;

      void assert_is_utf8(array_ptr<const char> str, size_t datalen, null_terminated_ptr msg) {
         const bool test = fc::is_utf8(std::string( str, datalen ));

         FC_ASSERT( test, "assertion failed: ${s}", ("s",msg.value) );
      }
};

class system_api : public context_aware_api {
   public:
      using context_aware_api::context_aware_api;

      void abort() {
         edump(("abort() called"));
         FC_ASSERT( false, "abort() called");
      }

      void eosio_assert(bool condition, null_terminated_ptr str) {
         if( !condition ) {
            std::string message( str );
            edump((message));
            FC_ASSERT( condition, "assertion failed: ${s}", ("s",message));
         }
      }

      fc::time_point_sec now() {
         return context.controller.head_block_time();
      }
};

class action_api : public context_aware_api {
   public:
      using context_aware_api::context_aware_api;

      int read_action(array_ptr<char> memory, size_t size) {
         FC_ASSERT(size > 0);
         int minlen = std::min<size_t>(context.act.data.size(), size);
         memcpy((void *)memory, context.act.data.data(), minlen);
         return minlen;
      }

      int action_size() {
         return context.act.data.size();
      }

      const name& current_receiver() {
         return context.receiver;
      }

      fc::time_point_sec publication_time() {
         return context.trx_meta.published;
      }

      name current_sender() {
         if (context.trx_meta.sender) {
            return *context.trx_meta.sender;
         } else {
            return name();
         }
      }
};

class console_api : public context_aware_api {
   public:
      using context_aware_api::context_aware_api;

      void prints(null_terminated_ptr str) {
         context.console_append<const char*>(str);
      }

      void prints_l(array_ptr<const char> str, size_t str_len ) {
         context.console_append(string(str, str_len));
      }

      void printi(uint64_t val) {
         context.console_append(val);
      }

      void printi128(const unsigned __int128& val) {
         fc::uint128_t v(val>>64, uint64_t(val) );
         context.console_append(fc::variant(v).get_string());
      }

      void printi256(const uint256& num) {
         // Assumes uint64_t stored in little endian format
         context.console_append("0x");
         uint64_t val;
         for( auto i = 0; i < 4; ++i ) {
            val = num.words[i];
            // Reverse order of bytes in val:
            val = ((val << 8) & 0xFF00FF00FF00FF00ULL) | ((val >> 8) & 0x00FF00FF00FF00FFULL);
            val = ((val << 16) & 0xFFFF0000FFFF0000ULL) | ((val >> 16) & 0x0000FFFF0000FFFFULL);
            val = (val << 32) | (val >> 32);
            // Print next 8 bytes in hexidecimal:
            context.console_append(fc::to_hex(reinterpret_cast<const char*>(&val), 8));
         }
      }

      void printd( wasm_double val ) {
         context.console_append(val.str());
      }

      void printn(const name& value) {
         context.console_append(value.to_string());
      }

      void printhex(array_ptr<const char> data, size_t data_len ) {
         context.console_append(fc::to_hex(data, data_len));
      }
};

<<<<<<< HEAD
#define DB_API_METHOD_WRAPPERS_SIMPLE_SECONDARY(IDX, TYPE)\
=======
#define DB_API_METHOD_WRAPPERS(IDX, TYPE)\
>>>>>>> 87345533
      int db_##IDX##_store( uint64_t scope, uint64_t table, uint64_t payer, uint64_t id, const TYPE& secondary ) {\
         return context.IDX.store( scope, table, payer, id, secondary );\
      }\
      void db_##IDX##_update( int iterator, uint64_t payer, const TYPE& secondary ) {\
         return context.IDX.update( iterator, payer, secondary );\
      }\
      void db_##IDX##_remove( int iterator ) {\
         return context.IDX.remove( iterator );\
      }\
      int db_##IDX##_find_secondary( uint64_t code, uint64_t scope, uint64_t table, const TYPE& secondary, uint64_t& primary ) {\
         return context.IDX.find_secondary(code, scope, table, secondary, primary);\
      }\
      int db_##IDX##_find_primary( uint64_t code, uint64_t scope, uint64_t table, TYPE& secondary, uint64_t primary ) {\
         return context.IDX.find_primary(code, scope, table, secondary, primary);\
      }\
      int db_##IDX##_lowerbound( uint64_t code, uint64_t scope, uint64_t table,  TYPE& secondary, uint64_t& primary ) {\
         return context.IDX.lowerbound_secondary(code, scope, table, secondary, primary);\
      }\
      int db_##IDX##_upperbound( uint64_t code, uint64_t scope, uint64_t table,  TYPE& secondary, uint64_t& primary ) {\
         return context.IDX.upperbound_secondary(code, scope, table, secondary, primary);\
      }\
      int db_##IDX##_end( uint64_t code, uint64_t scope, uint64_t table ) {\
         return context.IDX.end_secondary(code, scope, table);\
      }\
      int db_##IDX##_next( int iterator, uint64_t& primary  ) {\
         return context.IDX.next_secondary(iterator, primary);\
      }\
      int db_##IDX##_previous( int iterator, uint64_t& primary ) {\
         return context.IDX.previous_secondary(iterator, primary);\
      }

<<<<<<< HEAD
#define DB_API_METHOD_WRAPPERS_ARRAY_SECONDARY(IDX, ARR_SIZE, ARR_ELEMENT_TYPE)\
      int db_##IDX##_store( uint64_t scope, uint64_t table, uint64_t payer, uint64_t id, array_ptr<const ARR_ELEMENT_TYPE> data, size_t data_len) {\
         FC_ASSERT( data_len == ARR_SIZE,\
                    "invalid size of secondary key array for " #IDX ": given ${given} bytes but expected ${expected} bytes",\
                    ("given",data_len)("expected",ARR_SIZE) );\
         return context.IDX.store(scope, table, payer, id, data.value);\
      }\
      void db_##IDX##_update( int iterator, uint64_t payer, array_ptr<const ARR_ELEMENT_TYPE> data, size_t data_len ) {\
         FC_ASSERT( data_len == ARR_SIZE,\
                    "invalid size of secondary key array for " #IDX ": given ${given} bytes but expected ${expected} bytes",\
                    ("given",data_len)("expected",ARR_SIZE) );\
         return context.IDX.update(iterator, payer, data.value);\
      }\
      void db_##IDX##_remove( int iterator ) {\
         return context.IDX.remove(iterator);\
      }\
      int db_##IDX##_find_secondary( uint64_t code, uint64_t scope, uint64_t table, array_ptr<const ARR_ELEMENT_TYPE> data, size_t data_len, uint64_t& primary ) {\
         FC_ASSERT( data_len == ARR_SIZE,\
                    "invalid size of secondary key array for " #IDX ": given ${given} bytes but expected ${expected} bytes",\
                    ("given",data_len)("expected",ARR_SIZE) );\
         return context.IDX.find_secondary(code, scope, table, data, primary);\
      }\
      int db_##IDX##_find_primary( uint64_t code, uint64_t scope, uint64_t table, array_ptr<ARR_ELEMENT_TYPE> data, size_t data_len, uint64_t primary ) {\
         FC_ASSERT( data_len == ARR_SIZE,\
                    "invalid size of secondary key array for " #IDX ": given ${given} bytes but expected ${expected} bytes",\
                    ("given",data_len)("expected",ARR_SIZE) );\
         return context.IDX.find_primary(code, scope, table, data.value, primary);\
      }\
      int db_##IDX##_lowerbound( uint64_t code, uint64_t scope, uint64_t table, array_ptr<ARR_ELEMENT_TYPE> data, size_t data_len, uint64_t& primary ) {\
         FC_ASSERT( data_len == ARR_SIZE,\
                    "invalid size of secondary key array for " #IDX ": given ${given} bytes but expected ${expected} bytes",\
                    ("given",data_len)("expected",ARR_SIZE) );\
         return context.IDX.lowerbound_secondary(code, scope, table, data.value, primary);\
      }\
      int db_##IDX##_upperbound( uint64_t code, uint64_t scope, uint64_t table, array_ptr<ARR_ELEMENT_TYPE> data, size_t data_len, uint64_t& primary ) {\
         FC_ASSERT( data_len == ARR_SIZE,\
                    "invalid size of secondary key array for " #IDX ": given ${given} bytes but expected ${expected} bytes",\
                    ("given",data_len)("expected",ARR_SIZE) );\
         return context.IDX.upperbound_secondary(code, scope, table, data.value, primary);\
      }\
      int db_##IDX##_end( uint64_t code, uint64_t scope, uint64_t table ) {\
         return context.IDX.end_secondary(code, scope, table);\
      }\
      int db_##IDX##_next( int iterator, uint64_t& primary  ) {\
         return context.IDX.next_secondary(iterator, primary);\
      }\
      int db_##IDX##_previous( int iterator, uint64_t& primary ) {\
         return context.IDX.previous_secondary(iterator, primary);\
      }


=======
>>>>>>> 87345533
class database_api : public context_aware_api {
   public:
      using context_aware_api::context_aware_api;

      int db_store_i64( uint64_t scope, uint64_t table, uint64_t payer, uint64_t id, array_ptr<const char> buffer, size_t buffer_size ) {
         return context.db_store_i64( scope, table, payer, id, buffer, buffer_size );
      }
      void db_update_i64( int itr, uint64_t payer, array_ptr<const char> buffer, size_t buffer_size ) {
         context.db_update_i64( itr, payer, buffer, buffer_size );
      }
      void db_remove_i64( int itr ) {
         context.db_remove_i64( itr );
      }
      int db_get_i64( int itr, array_ptr<char> buffer, size_t buffer_size ) {
         return context.db_get_i64( itr, buffer, buffer_size );
      }
      int db_next_i64( int itr, uint64_t& primary ) {
         return context.db_next_i64(itr, primary);
      }
      int db_previous_i64( int itr, uint64_t& primary ) {
         return context.db_previous_i64(itr, primary);
      }
      int db_find_i64( uint64_t code, uint64_t scope, uint64_t table, uint64_t id ) {
         return context.db_find_i64( code, scope, table, id );
      }
      int db_lowerbound_i64( uint64_t code, uint64_t scope, uint64_t table, uint64_t id ) {
         return context.db_lowerbound_i64( code, scope, table, id );
      }
      int db_upperbound_i64( uint64_t code, uint64_t scope, uint64_t table, uint64_t id ) {
         return context.db_upperbound_i64( code, scope, table, id );
      }
      int db_end_i64( uint64_t code, uint64_t scope, uint64_t table ) {
         return context.db_end_i64( code, scope, table );
      }
<<<<<<< HEAD

      DB_API_METHOD_WRAPPERS_SIMPLE_SECONDARY(idx64,  uint64_t)
      DB_API_METHOD_WRAPPERS_SIMPLE_SECONDARY(idx128, uint128_t)
      DB_API_METHOD_WRAPPERS_ARRAY_SECONDARY(idx256, 2, uint128_t)
=======

      DB_API_METHOD_WRAPPERS(idx64,  uint64_t)
      DB_API_METHOD_WRAPPERS(idx128, uint128_t)
      DB_API_METHOD_WRAPPERS(idx256, sha256)

>>>>>>> 87345533
};



template<typename ObjectType>
class db_api : public context_aware_api {
   using KeyType = typename ObjectType::key_type;
   static constexpr int KeyCount = ObjectType::number_of_keys;
   using KeyArrayType = KeyType[KeyCount];
   using ContextMethodType = int(apply_context::*)(const table_id_object&, const account_name&, const KeyType*, const char*, size_t);

   private:
      int call(ContextMethodType method, const scope_name& scope, const name& table, account_name bta, array_ptr<const char> data, size_t data_len) {
         const auto& t_id = context.find_or_create_table(context.receiver, scope, table);
         FC_ASSERT(data_len >= KeyCount * sizeof(KeyType), "Data is not long enough to contain keys");
         const KeyType* keys = reinterpret_cast<const KeyType *>((const char *)data);

         const char* record_data =  ((const char*)data) + sizeof(KeyArrayType);
         size_t record_len = data_len - sizeof(KeyArrayType);
         return (context.*(method))(t_id, bta, keys, record_data, record_len) + sizeof(KeyArrayType);
      }

   public:
      using context_aware_api::context_aware_api;

      int store(const scope_name& scope, const name& table, const account_name& bta, array_ptr<const char> data, size_t data_len) {
         auto res = call(&apply_context::store_record<ObjectType>, scope, table, bta, data, data_len);
         //ilog("STORE [${scope},${code},${table}] => ${res} :: ${HEX}", ("scope",scope)("code",context.receiver)("table",table)("res",res)("HEX", fc::to_hex(data, data_len)));
         return res;
      }

      int update(const scope_name& scope, const name& table, const account_name& bta, array_ptr<const char> data, size_t data_len) {
         return call(&apply_context::update_record<ObjectType>, scope, table, bta, data, data_len);
      }

      int remove(const scope_name& scope, const name& table, const KeyArrayType &keys) {
         const auto& t_id = context.find_or_create_table(context.receiver, scope, table);
         return context.remove_record<ObjectType>(t_id, keys);
      }
};

template<>
class db_api<keystr_value_object> : public context_aware_api {
   using KeyType = std::string;
   static constexpr int KeyCount = 1;
   using KeyArrayType = KeyType[KeyCount];
   using ContextMethodType = int(apply_context::*)(const table_id_object&, const KeyType*, const char*, size_t);

/* TODO something weird is going on here, will maybe fix before DB changes or this might get
 * totally changed anyway
   private:
      int call(ContextMethodType method, const scope_name& scope, const name& table, account_name bta,
            null_terminated_ptr key, size_t key_len, array_ptr<const char> data, size_t data_len) {
         const auto& t_id = context.find_or_create_table(context.receiver, scope, table);
         const KeyType keys((const char*)key.value, key_len);

         const char* record_data =  ((const char*)data);
         size_t record_len = data_len;
         return (context.*(method))(t_id, bta, &keys, record_data, record_len);
      }
*/
   public:
      using context_aware_api::context_aware_api;

      int store_str(const scope_name& scope, const name& table, const account_name& bta,
            null_terminated_ptr key, uint32_t key_len, array_ptr<const char> data, size_t data_len) {
         const auto& t_id = context.find_or_create_table(context.receiver, scope, table);
         const KeyType keys(key.value, key_len);
         const char* record_data =  ((const char*)data);
         size_t record_len = data_len;
         return context.store_record<keystr_value_object>(t_id, bta, &keys, record_data, record_len);
         //return call(&apply_context::store_record<keystr_value_object>, scope, table, bta, key, key_len, data, data_len);
      }

      int update_str(const scope_name& scope,  const name& table, const account_name& bta,
            null_terminated_ptr key, uint32_t key_len, array_ptr<const char> data, size_t data_len) {
         const auto& t_id = context.find_or_create_table(context.receiver, scope, table);
         const KeyType keys((const char*)key, key_len);
         const char* record_data =  ((const char*)data);
         size_t record_len = data_len;
         return context.update_record<keystr_value_object>(t_id, bta, &keys, record_data, record_len);
         //return call(&apply_context::update_record<keystr_value_object>, scope, table, bta, key, key_len, data, data_len);
      }

      int remove_str(const scope_name& scope, const name& table, array_ptr<const char> &key, uint32_t key_len) {
         const auto& t_id = context.find_or_create_table(scope, context.receiver, table);
         const KeyArrayType k = {std::string(key, key_len)};
         return context.remove_record<keystr_value_object>(t_id, k);
      }
};

template<typename IndexType, typename Scope>
class db_index_api : public context_aware_api {
   using KeyType = typename IndexType::value_type::key_type;
   static constexpr int KeyCount = IndexType::value_type::number_of_keys;
   using KeyArrayType = KeyType[KeyCount];
   using ContextMethodType = int(apply_context::*)(const table_id_object&, KeyType*, char*, size_t);


   int call(ContextMethodType method, const account_name& code, const scope_name& scope, const name& table, array_ptr<char> data, size_t data_len) {
      auto maybe_t_id = context.find_table(code, scope, table);
      if (maybe_t_id == nullptr) {
         return -1;
      }

      const auto& t_id = *maybe_t_id;
      FC_ASSERT(data_len >= KeyCount * sizeof(KeyType), "Data is not long enough to contain keys");
      KeyType* keys = reinterpret_cast<KeyType *>((char *)data);

      char* record_data =  ((char*)data) + sizeof(KeyArrayType);
      size_t record_len = data_len - sizeof(KeyArrayType);

      auto res = (context.*(method))(t_id, keys, record_data, record_len);
      if (res != -1) {
         res += sizeof(KeyArrayType);
      }
      return res;
   }

   public:
      using context_aware_api::context_aware_api;

      int load(const scope_name& scope, const account_name& code, const name& table, array_ptr<char> data, size_t data_len) {
         auto res = call(&apply_context::load_record<IndexType, Scope>, scope, code, table, data, data_len);
         return res;
      }

      int front(const scope_name& scope, const account_name& code, const name& table, array_ptr<char> data, size_t data_len) {
         auto res = call(&apply_context::front_record<IndexType, Scope>, scope, code, table, data, data_len);
         return res;
      }

      int back(const scope_name& scope, const account_name& code, const name& table, array_ptr<char> data, size_t data_len) {
         auto res = call(&apply_context::back_record<IndexType, Scope>, scope, code, table, data, data_len);
         return res;
      }

      int next(const scope_name& scope, const account_name& code, const name& table, array_ptr<char> data, size_t data_len) {
         auto res = call(&apply_context::next_record<IndexType, Scope>, scope, code, table, data, data_len);
         return res;
      }

      int previous(const scope_name& scope, const account_name& code, const name& table, array_ptr<char> data, size_t data_len) {
         auto res = call(&apply_context::previous_record<IndexType, Scope>, scope, code, table, data, data_len);
         return res;
      }

      int lower_bound(const scope_name& scope, const account_name& code, const name& table, array_ptr<char> data, size_t data_len) {
         auto res = call(&apply_context::lower_bound_record<IndexType, Scope>, scope, code, table, data, data_len);
         return res;
      }

      int upper_bound(const scope_name& scope, const account_name& code, const name& table, array_ptr<char> data, size_t data_len) {
         auto res = call(&apply_context::upper_bound_record<IndexType, Scope>, scope, code, table, data, data_len);
         return res;
      }

};

template<>
class db_index_api<keystr_value_index, by_scope_primary> : public context_aware_api {
   using KeyType = std::string;
   static constexpr int KeyCount = 1;
   using KeyArrayType = KeyType[KeyCount];
   using ContextMethodType = int(apply_context::*)(const table_id_object&, KeyType*, char*, size_t);


   int call(ContextMethodType method, const scope_name& scope, const account_name& code, const name& table,
         array_ptr<char> &key, uint32_t key_len, array_ptr<char> data, size_t data_len) {
      auto maybe_t_id = context.find_table(scope, context.receiver, table);
      if (maybe_t_id == nullptr) {
         return 0;
      }

      const auto& t_id = *maybe_t_id;
      //FC_ASSERT(data_len >= KeyCount * sizeof(KeyType), "Data is not long enough to contain keys");
      KeyType keys((const char*)key, key_len); // = reinterpret_cast<KeyType *>((char *)data);

      char* record_data =  ((char*)data); // + sizeof(KeyArrayType);
      size_t record_len = data_len; // - sizeof(KeyArrayType);

      return (context.*(method))(t_id, &keys, record_data, record_len); // + sizeof(KeyArrayType);
   }

   public:
      using context_aware_api::context_aware_api;

<<<<<<< HEAD
      int load_str(const scope_name& scope, const account_name& code, const name& table, array_ptr<char> key, size_t key_len, array_ptr<char> data, size_t data_len) {
         auto res = call(&apply_context::load_record<keystr_value_index, by_scope_primary>, scope, code, table, key, key_len, data, data_len);
         return res;
      }

      int front_str(const scope_name& scope, const account_name& code, const name& table, array_ptr<char> key, size_t key_len, array_ptr<char> data, size_t data_len) {
         return call(&apply_context::front_record<keystr_value_index, by_scope_primary>, scope, code, table, key, key_len, data, data_len);
      }

      int back_str(const scope_name& scope, const account_name& code, const name& table, array_ptr<char> key, size_t key_len, array_ptr<char> data, size_t data_len) {
         return call(&apply_context::back_record<keystr_value_index, by_scope_primary>, scope, code, table, key, key_len, data, data_len);
      }

      int next_str(const scope_name& scope, const account_name& code, const name& table, array_ptr<char> key, size_t key_len, array_ptr<char> data, size_t data_len) {
         return call(&apply_context::next_record<keystr_value_index, by_scope_primary>, scope, code, table, key, key_len, data, data_len);
      }

      int previous_str(const scope_name& scope, const account_name& code, const name& table, array_ptr<char> key, size_t key_len, array_ptr<char> data, size_t data_len) {
         return call(&apply_context::previous_record<keystr_value_index, by_scope_primary>, scope, code, table, key, key_len, data, data_len);
      }

      int lower_bound_str(const scope_name& scope, const account_name& code, const name& table, array_ptr<char> key, size_t key_len, array_ptr<char> data, size_t data_len) {
         return call(&apply_context::lower_bound_record<keystr_value_index, by_scope_primary>, scope, code, table, key, key_len, data, data_len);
      }

      int upper_bound_str(const scope_name& scope, const account_name& code, const name& table, array_ptr<char> key, size_t key_len, array_ptr<char> data, size_t data_len) {
         return call(&apply_context::upper_bound_record<keystr_value_index, by_scope_primary>, scope, code, table, key, key_len, data, data_len);
      }
};

class memory_api : public context_aware_api {
   public:
      memory_api( wasm_interface& wasm )
      :context_aware_api(wasm,true){}

=======
>>>>>>> 87345533
      char* memcpy( array_ptr<char> dest, array_ptr<const char> src, size_t length) {
         return (char *)::memcpy(dest, src, length);
      }

      char* memmove( array_ptr<char> dest, array_ptr<const char> src, size_t length) {
         return (char *)::memmove(dest, src, length);
      }

      int memcmp( array_ptr<const char> dest, array_ptr<const char> src, size_t length) {
         return ::memcmp(dest, src, length);
      }

      char* memset( array_ptr<char> dest, int value, size_t length ) {
         return (char *)::memset( dest, value, length );
      }

      int sbrk(int num_bytes) {
         // sbrk should only allow for memory to grow
         if (num_bytes < 0)
            throw eosio::chain::page_memory_error();

<<<<<<< HEAD
         switch(vm) {
            case wasm_interface::vm_type::wavm:
               return (uint32_t)code.wavm.sbrk(num_bytes);
            case wasm_interface::vm_type::binaryen:
               return (uint32_t)code.binaryen.sbrk(num_bytes);
         }
      }
};

class transaction_api : public context_aware_api {
   public:
      using context_aware_api::context_aware_api;

      void send_inline( array_ptr<char> data, size_t data_len ) {
         // TODO: use global properties object for dynamic configuration of this default_max_gen_trx_size
         FC_ASSERT( data_len < config::default_max_inline_action_size, "inline action too big" );
=======
         const uint32_t         num_pages      = Runtime::getMemoryNumPages(default_mem);
         const uint32_t         min_bytes      = (num_pages << NBPPL2) > UINT32_MAX ? UINT32_MAX : num_pages << NBPPL2;
         const uint32_t         prev_num_bytes = sbrk_bytes; //_num_bytes;

         // round the absolute value of num_bytes to an alignment boundary
         num_bytes = (num_bytes + 7) & ~7;

         if ((num_bytes > 0) && (prev_num_bytes > (MAX_MEM - num_bytes)))  // test if allocating too much memory (overflowed)
            throw eosio::chain::page_memory_error();
         else if ((num_bytes < 0) && (prev_num_bytes < (min_bytes - num_bytes))) // test for underflow
            throw eosio::chain::page_memory_error();
>>>>>>> 87345533

         action act;
         fc::raw::unpack<action>(data, data_len, act);
         context.execute_inline(std::move(act));
      }

      void send_deferred( uint32_t sender_id, const fc::time_point_sec& execute_after, array_ptr<char> data, size_t data_len ) {
         try {
            // TODO: use global properties object for dynamic configuration of this default_max_gen_trx_size
            FC_ASSERT(data_len < config::default_max_gen_trx_size, "generated transaction too big");

            deferred_transaction dtrx;
            fc::raw::unpack<transaction>(data, data_len, dtrx);
            dtrx.sender = context.receiver;
            dtrx.sender_id = sender_id;
            dtrx.execute_after = execute_after;
            context.execute_deferred(std::move(dtrx));
         } FC_CAPTURE_AND_RETHROW((fc::to_hex(data, data_len)));
      }
};


class context_free_transaction_api : public context_aware_api {
   public:
      context_free_transaction_api( wasm_interface& wasm )
      :context_aware_api(wasm,true){}

      int read_transaction( array_ptr<char> data, size_t data_len ) {
         bytes trx = context.get_packed_transaction();
         if (data_len >= trx.size()) {
            memcpy(data, trx.data(), trx.size());
         }
         return trx.size();
      }

      int transaction_size() {
         return context.get_packed_transaction().size();
      }

      int expiration() {
        return context.trx_meta.trx().expiration.sec_since_epoch();
      }

      int tapos_block_num() {
        return context.trx_meta.trx().ref_block_num;
      }
      int tapos_block_prefix() {
        return context.trx_meta.trx().ref_block_prefix;
      }

      int get_action( uint32_t type, uint32_t index, array_ptr<char> buffer, size_t buffer_size )const {
         return context.get_action( type, index, buffer, buffer_size );
      }

};

class compiler_builtins : public context_aware_api {
   public:
      using context_aware_api::context_aware_api;
      void __ashlti3(__int128& ret, uint64_t low, uint64_t high, uint32_t shift) {
         fc::uint128_t i(high, low);
         i <<= shift;
         ret = (unsigned __int128)i;
      }

      void __ashrti3(__int128& ret, uint64_t low, uint64_t high, uint32_t shift) {
         // retain the signedness
         ret = high;
         ret <<= 64;
         ret |= low;
         ret >>= shift;
      }

      void __lshlti3(__int128& ret, uint64_t low, uint64_t high, uint32_t shift) {
         fc::uint128_t i(high, low);
         i <<= shift;
         ret = (unsigned __int128)i;
      }

      void __lshrti3(__int128& ret, uint64_t low, uint64_t high, uint32_t shift) {
         fc::uint128_t i(high, low);
         i >>= shift;
         ret = (unsigned __int128)i;
      }

      void __divti3(__int128& ret, uint64_t la, uint64_t ha, uint64_t lb, uint64_t hb) {
         __int128 lhs = ha;
         __int128 rhs = hb;

         lhs <<= 64;
         lhs |=  la;

         rhs <<= 64;
         rhs |=  lb;

         FC_ASSERT(rhs != 0, "divide by zero");

         lhs /= rhs;

         ret = lhs;
      }

      void __udivti3(unsigned __int128& ret, uint64_t la, uint64_t ha, uint64_t lb, uint64_t hb) {
         unsigned __int128 lhs = ha;
         unsigned __int128 rhs = hb;

         lhs <<= 64;
         lhs |=  la;

         rhs <<= 64;
         rhs |=  lb;

         FC_ASSERT(rhs != 0, "divide by zero");

         lhs /= rhs;
         ret = lhs;
      }

      void __multi3(__int128& ret, uint64_t la, uint64_t ha, uint64_t lb, uint64_t hb) {
         __int128 lhs = ha;
         __int128 rhs = hb;

         lhs <<= 64;
         lhs |=  la;

         rhs <<= 64;
         rhs |=  lb;

         lhs *= rhs;
         ret = lhs;
      }

      void __modti3(__int128& ret, uint64_t la, uint64_t ha, uint64_t lb, uint64_t hb) {
         __int128 lhs = ha;
         __int128 rhs = hb;

         lhs <<= 64;
         lhs |=  la;

         rhs <<= 64;
         rhs |=  lb;

         FC_ASSERT(rhs != 0, "divide by zero");

         lhs %= rhs;
         ret = lhs;
      }

      void __umodti3(unsigned __int128& ret, uint64_t la, uint64_t ha, uint64_t lb, uint64_t hb) {
         unsigned __int128 lhs = ha;
         unsigned __int128 rhs = hb;

         lhs <<= 64;
         lhs |=  la;

         rhs <<= 64;
         rhs |=  lb;

         FC_ASSERT(rhs != 0, "divide by zero");

         lhs %= rhs;
         ret = lhs;
      }

      static constexpr uint32_t SHIFT_WIDTH = (sizeof(uint64_t)*8)-1;
};

class math_api : public context_aware_api {
   public:
      using context_aware_api::context_aware_api;


      void diveq_i128(unsigned __int128* self, const unsigned __int128* other) {
         fc::uint128_t s(*self);
         const fc::uint128_t o(*other);
         FC_ASSERT( o != 0, "divide by zero" );

         s = s/o;
         *self = (unsigned __int128)s;
      }

      void multeq_i128(unsigned __int128* self, const unsigned __int128* other) {
         fc::uint128_t s(*self);
         const fc::uint128_t o(*other);
         s *= o;
         *self = (unsigned __int128)s;
      }

      uint64_t double_add(uint64_t a, uint64_t b) {
         using DOUBLE = boost::multiprecision::cpp_bin_float_50;
         DOUBLE c = DOUBLE(*reinterpret_cast<double *>(&a))
                  + DOUBLE(*reinterpret_cast<double *>(&b));
         double res = c.convert_to<double>();
         return *reinterpret_cast<uint64_t *>(&res);
      }

      uint64_t double_mult(uint64_t a, uint64_t b) {
         using DOUBLE = boost::multiprecision::cpp_bin_float_50;
         DOUBLE c = DOUBLE(*reinterpret_cast<double *>(&a))
                  * DOUBLE(*reinterpret_cast<double *>(&b));
         double res = c.convert_to<double>();
         return *reinterpret_cast<uint64_t *>(&res);
      }

      uint64_t double_div(uint64_t a, uint64_t b) {
         using DOUBLE = boost::multiprecision::cpp_bin_float_50;
         DOUBLE divisor = DOUBLE(*reinterpret_cast<double *>(&b));
         FC_ASSERT(divisor != 0, "divide by zero");
         DOUBLE c = DOUBLE(*reinterpret_cast<double *>(&a)) / divisor;
         double res = c.convert_to<double>();
         return *reinterpret_cast<uint64_t *>(&res);
      }

      uint32_t double_eq(uint64_t a, uint64_t b) {
         using DOUBLE = boost::multiprecision::cpp_bin_float_50;
         return DOUBLE(*reinterpret_cast<double *>(&a)) == DOUBLE(*reinterpret_cast<double *>(&b));
      }

      uint32_t double_lt(uint64_t a, uint64_t b) {
         using DOUBLE = boost::multiprecision::cpp_bin_float_50;
         return DOUBLE(*reinterpret_cast<double *>(&a)) < DOUBLE(*reinterpret_cast<double *>(&b));
      }

      uint32_t double_gt(uint64_t a, uint64_t b) {
         using DOUBLE = boost::multiprecision::cpp_bin_float_50;
         return DOUBLE(*reinterpret_cast<double *>(&a)) > DOUBLE(*reinterpret_cast<double *>(&b));
      }

      uint64_t double_to_i64(uint64_t n) {
         using DOUBLE = boost::multiprecision::cpp_bin_float_50;
         return DOUBLE(*reinterpret_cast<double *>(&n)).convert_to<int64_t>();
      }

      uint64_t i64_to_double(int64_t n) {
         using DOUBLE = boost::multiprecision::cpp_bin_float_50;
         double res = DOUBLE(n).convert_to<double>();
         return *reinterpret_cast<uint64_t *>(&res);
      }
};

REGISTER_INTRINSICS(math_api,
   (diveq_i128,    void(int, int)            )
   (multeq_i128,   void(int, int)            )
   (double_add,    int64_t(int64_t, int64_t) )
   (double_mult,   int64_t(int64_t, int64_t) )
   (double_div,    int64_t(int64_t, int64_t) )
   (double_eq,     int32_t(int64_t, int64_t) )
   (double_lt,     int32_t(int64_t, int64_t) )
   (double_gt,     int32_t(int64_t, int64_t) )
   (double_to_i64, int64_t(int64_t)          )
   (i64_to_double, int64_t(int64_t)          )
);

REGISTER_INTRINSICS(compiler_builtins,
   (__ashlti3,     void(int, int64_t, int64_t, int)               )
   (__ashrti3,     void(int, int64_t, int64_t, int)               )
   (__lshlti3,     void(int, int64_t, int64_t, int)               )
   (__lshrti3,     void(int, int64_t, int64_t, int)               )
   (__divti3,      void(int, int64_t, int64_t, int64_t, int64_t)  )
   (__udivti3,     void(int, int64_t, int64_t, int64_t, int64_t)  )
   (__modti3,      void(int, int64_t, int64_t, int64_t, int64_t)  )
   (__umodti3,     void(int, int64_t, int64_t, int64_t, int64_t)  )
   (__multi3,      void(int, int64_t, int64_t, int64_t, int64_t)  )
);

REGISTER_INTRINSICS(privileged_api,
   (activate_feature,          void(int64_t)                                 )
   (is_feature_active,         int(int64_t)                                  )
   (set_resource_limits,       void(int64_t,int64_t,int64_t,int64_t,int64_t) )
   (set_active_producers,      void(int,int)                                 )
   (is_privileged,             int(int64_t)                                  )
   (set_privileged,            void(int64_t, int)                            )
   (freeze_account,            void(int64_t, int)                            )
   (is_frozen,                 int(int64_t)                                  )
);

REGISTER_INTRINSICS(checktime_api,
   (checktime,      void(int))
);

REGISTER_INTRINSICS(producer_api,
   (get_active_producers,      int(int, int) )
);

<<<<<<< HEAD
#define DB_SECONDARY_INDEX_METHODS_SIMPLE(IDX) \
=======
#define DB_SECONDARY_INDEX_METHOD_SEQ(IDX) \
>>>>>>> 87345533
   (db_##IDX##_store,          int(int64_t,int64_t,int64_t,int64_t,int))\
   (db_##IDX##_remove,         void(int))\
   (db_##IDX##_update,         void(int,int64_t,int))\
   (db_##IDX##_find_primary,   int(int64_t,int64_t,int64_t,int,int64_t))\
   (db_##IDX##_find_secondary, int(int64_t,int64_t,int64_t,int,int))\
   (db_##IDX##_lowerbound,     int(int64_t,int64_t,int64_t,int,int))\
   (db_##IDX##_upperbound,     int(int64_t,int64_t,int64_t,int,int))\
   (db_##IDX##_end,            int(int64_t,int64_t,int64_t))\
   (db_##IDX##_next,           int(int, int))\
   (db_##IDX##_previous,       int(int, int))

<<<<<<< HEAD
#define DB_SECONDARY_INDEX_METHODS_ARRAY(IDX) \
      (db_##IDX##_store,          int(int64_t,int64_t,int64_t,int64_t,int,int))\
      (db_##IDX##_remove,         void(int))\
      (db_##IDX##_update,         void(int,int64_t,int,int))\
      (db_##IDX##_find_primary,   int(int64_t,int64_t,int64_t,int,int,int64_t))\
      (db_##IDX##_find_secondary, int(int64_t,int64_t,int64_t,int,int,int))\
      (db_##IDX##_lowerbound,     int(int64_t,int64_t,int64_t,int,int,int))\
      (db_##IDX##_upperbound,     int(int64_t,int64_t,int64_t,int,int,int))\
      (db_##IDX##_end,            int(int64_t,int64_t,int64_t))\
      (db_##IDX##_next,           int(int, int))\
      (db_##IDX##_previous,       int(int, int))

=======
>>>>>>> 87345533
REGISTER_INTRINSICS( database_api,
   (db_store_i64,        int(int64_t,int64_t,int64_t,int64_t,int,int))
   (db_update_i64,       void(int,int64_t,int,int))
   (db_remove_i64,       void(int))
   (db_get_i64,          int(int, int, int))
   (db_next_i64,         int(int, int))
   (db_previous_i64,     int(int, int))
   (db_find_i64,         int(int64_t,int64_t,int64_t,int64_t))
   (db_lowerbound_i64,   int(int64_t,int64_t,int64_t,int64_t))
   (db_upperbound_i64,   int(int64_t,int64_t,int64_t,int64_t))
<<<<<<< HEAD
   (db_end_i64,          int(int64_t,int64_t,int64_t))

   DB_SECONDARY_INDEX_METHODS_SIMPLE(idx64)
   DB_SECONDARY_INDEX_METHODS_SIMPLE(idx128)
   DB_SECONDARY_INDEX_METHODS_ARRAY(idx256)
=======
   (db_end_i64,   int(int64_t,int64_t,int64_t))

   DB_SECONDARY_INDEX_METHOD_SEQ(idx64)
   DB_SECONDARY_INDEX_METHOD_SEQ(idx128)
   DB_SECONDARY_INDEX_METHOD_SEQ(idx256)
>>>>>>> 87345533
);

REGISTER_INTRINSICS(crypto_api,
   (assert_recover_key,     void(int, int, int, int, int) )
   (recover_key,            int(int, int, int, int, int)  )
   (assert_sha256,          void(int, int, int)           )
   (assert_sha1,            void(int, int, int)           )
   (assert_sha512,          void(int, int, int)           )
   (assert_ripemd160,       void(int, int, int)           )
   (sha1,                   void(int, int, int)           )
   (sha256,                 void(int, int, int)           )
   (sha512,                 void(int, int, int)           )
   (ripemd160,              void(int, int, int)           )
);

REGISTER_INTRINSICS(string_api,
   (assert_is_utf8,  void(int, int, int) )
);

REGISTER_INTRINSICS(system_api,
   (abort,        void())
   (eosio_assert, void(int, int))
   (now,          int())
);

REGISTER_INTRINSICS(action_api,
   (read_action,            int(int, int)  )
   (action_size,            int()          )
   (current_receiver,   int64_t()          )
   (publication_time,   int32_t()          )
   (current_sender,     int64_t()          )
);

REGISTER_INTRINSICS(apply_context,
   (require_write_lock,    void(int64_t)          )
   (require_read_lock,     void(int64_t, int64_t) )
   (require_recipient,     void(int64_t)          )
   (require_authorization, void(int64_t), "require_auth", void(apply_context::*)(const account_name&)const)
   (is_account,            int(int64_t)           )
);

REGISTER_INTRINSICS(console_api,
   (prints,                void(int)       )
   (prints_l,              void(int, int)  )
   (printi,                void(int64_t)   )
   (printi128,             void(int)       )
   (printi256,             void(int)       )
   (printd,                void(int64_t)   )
   (printn,                void(int64_t)   )
   (printhex,              void(int, int)  )
);

REGISTER_INTRINSICS(context_free_transaction_api,
   (read_transaction,       int(int, int)            )
   (transaction_size,       int()                    )
   (expiration,             int()                    )
   (tapos_block_prefix,     int()                    )
   (tapos_block_num,        int()                    )
   (get_action,            int (int, int, int, int)  )
);

REGISTER_INTRINSICS(transaction_api,
   (send_inline,           void(int, int)            )
   (send_deferred,         void(int, int, int, int)  )
);

REGISTER_INTRINSICS(context_free_api,
   (get_context_free_data, int(int, int, int) )
)

REGISTER_INTRINSICS(memory_api,
   (memcpy,                 int(int, int, int)  )
   (memmove,                int(int, int, int)  )
   (memcmp,                 int(int, int, int)  )
   (memset,                 int(int, int, int)  )
   (sbrk,                   int(int)            )
);

#define DB_METHOD_SEQ(SUFFIX) \
   (store,        int32_t(int64_t, int64_t, int64_t, int, int),   "store_"#SUFFIX ) \
   (update,       int32_t(int64_t, int64_t, int64_t, int, int),   "update_"#SUFFIX ) \
   (remove,       int32_t(int64_t, int64_t, int),                 "remove_"#SUFFIX )

#define DB_INDEX_METHOD_SEQ(SUFFIX)\
   (load,         int32_t(int64_t, int64_t, int64_t, int, int),   "load_"#SUFFIX )\
   (front,        int32_t(int64_t, int64_t, int64_t, int, int),   "front_"#SUFFIX )\
   (back,         int32_t(int64_t, int64_t, int64_t, int, int),   "back_"#SUFFIX )\
   (previous,     int32_t(int64_t, int64_t, int64_t, int, int),   "previous_"#SUFFIX )\
   (lower_bound,  int32_t(int64_t, int64_t, int64_t, int, int),   "lower_bound_"#SUFFIX )\
   (upper_bound,  int32_t(int64_t, int64_t, int64_t, int, int),   "upper_bound_"#SUFFIX )\

using db_api_key_value_object                                 = db_api<key_value_object>;
using db_api_keystr_value_object                              = db_api<keystr_value_object>;
using db_api_key128x128_value_object                          = db_api<key128x128_value_object>;
using db_api_key64x64_value_object                            = db_api<key64x64_value_object>;
using db_api_key64x64x64_value_object                         = db_api<key64x64x64_value_object>;
using db_index_api_key_value_index_by_scope_primary           = db_index_api<key_value_index,by_scope_primary>;
using db_index_api_keystr_value_index_by_scope_primary        = db_index_api<keystr_value_index,by_scope_primary>;
using db_index_api_key128x128_value_index_by_scope_primary    = db_index_api<key128x128_value_index,by_scope_primary>;
using db_index_api_key128x128_value_index_by_scope_secondary  = db_index_api<key128x128_value_index,by_scope_secondary>;
using db_index_api_key64x64_value_index_by_scope_primary      = db_index_api<key64x64_value_index,by_scope_primary>;
using db_index_api_key64x64_value_index_by_scope_secondary    = db_index_api<key64x64_value_index,by_scope_secondary>;
using db_index_api_key64x64x64_value_index_by_scope_primary   = db_index_api<key64x64x64_value_index,by_scope_primary>;
using db_index_api_key64x64x64_value_index_by_scope_secondary = db_index_api<key64x64x64_value_index,by_scope_secondary>;
using db_index_api_key64x64x64_value_index_by_scope_tertiary  = db_index_api<key64x64x64_value_index,by_scope_tertiary>;

REGISTER_INTRINSICS(db_api_key_value_object,         DB_METHOD_SEQ(i64));
REGISTER_INTRINSICS(db_api_key128x128_value_object,  DB_METHOD_SEQ(i128i128));
REGISTER_INTRINSICS(db_api_key64x64_value_object,    DB_METHOD_SEQ(i64i64));
REGISTER_INTRINSICS(db_api_key64x64x64_value_object, DB_METHOD_SEQ(i64i64i64));
REGISTER_INTRINSICS(db_api_keystr_value_object,
   (store_str,                int32_t(int64_t, int64_t, int64_t, int, int, int, int)  )
   (update_str,               int32_t(int64_t, int64_t, int64_t, int, int, int, int)  )
   (remove_str,               int32_t(int64_t, int64_t, int, int)  ));

REGISTER_INTRINSICS(db_index_api_key_value_index_by_scope_primary,           DB_INDEX_METHOD_SEQ(i64));
REGISTER_INTRINSICS(db_index_api_keystr_value_index_by_scope_primary,
   (load_str,            int32_t(int64_t, int64_t, int64_t, int, int, int, int)  )
   (front_str,           int32_t(int64_t, int64_t, int64_t, int, int, int, int)  )
   (back_str,            int32_t(int64_t, int64_t, int64_t, int, int, int, int)  )
   (next_str,            int32_t(int64_t, int64_t, int64_t, int, int, int, int)  )
   (previous_str,        int32_t(int64_t, int64_t, int64_t, int, int, int, int)  )
   (lower_bound_str,     int32_t(int64_t, int64_t, int64_t, int, int, int, int)  )
   (upper_bound_str,     int32_t(int64_t, int64_t, int64_t, int, int, int, int)  ));

REGISTER_INTRINSICS(db_index_api_key128x128_value_index_by_scope_primary,    DB_INDEX_METHOD_SEQ(primary_i128i128));
REGISTER_INTRINSICS(db_index_api_key128x128_value_index_by_scope_secondary,  DB_INDEX_METHOD_SEQ(secondary_i128i128));
REGISTER_INTRINSICS(db_index_api_key64x64_value_index_by_scope_primary,      DB_INDEX_METHOD_SEQ(primary_i64i64));
REGISTER_INTRINSICS(db_index_api_key64x64_value_index_by_scope_secondary,    DB_INDEX_METHOD_SEQ(secondary_i64i64));
REGISTER_INTRINSICS(db_index_api_key64x64x64_value_index_by_scope_primary,   DB_INDEX_METHOD_SEQ(primary_i64i64i64));
REGISTER_INTRINSICS(db_index_api_key64x64x64_value_index_by_scope_secondary, DB_INDEX_METHOD_SEQ(secondary_i64i64i64));
REGISTER_INTRINSICS(db_index_api_key64x64x64_value_index_by_scope_tertiary,  DB_INDEX_METHOD_SEQ(tertiary_i64i64i64));


} } /// eosio::chain<|MERGE_RESOLUTION|>--- conflicted
+++ resolved
@@ -167,37 +167,12 @@
                fc::optional<binaryen::info> binaryen_info;
 
                try {
-<<<<<<< HEAD
                   /// TODO: make validation generic
                   wavm = wavm::entry::build(wasm_binary, wasm_binary_size);
                   wavm_info.emplace(*wavm);
 
                   binaryen = binaryen::entry::build(wasm_binary, wasm_binary_size);
                   binaryen_info.emplace(*binaryen);
-=======
-                  Serialization::MemoryInputStream stream((const U8 *) wasm_binary, wasm_binary_size);
-                  WASM::serializeWithInjection(stream, *module);
-                  validate_eosio_wasm_constraints(*module);
-
-                  root_resolver resolver;
-                  LinkResult link_result = linkModule(*module, resolver);
-                  instance = instantiateModule(*module, std::move(link_result.resolvedImports));
-                  FC_ASSERT(instance != nullptr);
-
-                  MemoryInstance* current_memory = Runtime::getDefaultMemory(instance);
-
-                  if(current_memory) {
-                     char *mem_ptr = &memoryRef<char>(current_memory, 0);
-                     const auto allocated_memory = Runtime::getDefaultMemorySize(instance);
-                     for (uint64_t i = 0; i < allocated_memory; ++i) {
-                        if (mem_ptr[i])
-                           mem_end = i + 1;
-                     }
-                     mem_image.resize(mem_end);
-                     memcpy(mem_image.data(), mem_ptr, mem_end);
-                  }
-
->>>>>>> 87345533
                } catch (...) {
                   pending_error = std::current_exception();
                }
@@ -465,10 +440,6 @@
          datastream<const char*> ds( packed_producer_schedule, datalen );
          producer_schedule_type psch;
          fc::raw::unpack(ds, psch);
-<<<<<<< HEAD
-=======
-
->>>>>>> 87345533
          context.mutable_db.modify( context.controller.get_global_properties(),
             [&]( auto& gprops ) {
                  gprops.new_active_producers = psch;
@@ -515,11 +486,7 @@
          auto active_producers = context.get_active_producers();
          size_t len = active_producers.size();
          size_t cpy_len = std::min(datalen, len);
-<<<<<<< HEAD
-         memcpy(producers, active_producers.data(), cpy_len * sizeof(chain::account_name) );
-=======
          memcpy(producers, active_producers.data(), cpy_len * sizeof(chain::account_name));
->>>>>>> 87345533
          return len;
       }
 };
@@ -683,21 +650,6 @@
          context.console_append(fc::variant(v).get_string());
       }
 
-      void printi256(const uint256& num) {
-         // Assumes uint64_t stored in little endian format
-         context.console_append("0x");
-         uint64_t val;
-         for( auto i = 0; i < 4; ++i ) {
-            val = num.words[i];
-            // Reverse order of bytes in val:
-            val = ((val << 8) & 0xFF00FF00FF00FF00ULL) | ((val >> 8) & 0x00FF00FF00FF00FFULL);
-            val = ((val << 16) & 0xFFFF0000FFFF0000ULL) | ((val >> 16) & 0x0000FFFF0000FFFFULL);
-            val = (val << 32) | (val >> 32);
-            // Print next 8 bytes in hexidecimal:
-            context.console_append(fc::to_hex(reinterpret_cast<const char*>(&val), 8));
-         }
-      }
-
       void printd( wasm_double val ) {
          context.console_append(val.str());
       }
@@ -711,11 +663,7 @@
       }
 };
 
-<<<<<<< HEAD
 #define DB_API_METHOD_WRAPPERS_SIMPLE_SECONDARY(IDX, TYPE)\
-=======
-#define DB_API_METHOD_WRAPPERS(IDX, TYPE)\
->>>>>>> 87345533
       int db_##IDX##_store( uint64_t scope, uint64_t table, uint64_t payer, uint64_t id, const TYPE& secondary ) {\
          return context.IDX.store( scope, table, payer, id, secondary );\
       }\
@@ -747,7 +695,6 @@
          return context.IDX.previous_secondary(iterator, primary);\
       }
 
-<<<<<<< HEAD
 #define DB_API_METHOD_WRAPPERS_ARRAY_SECONDARY(IDX, ARR_SIZE, ARR_ELEMENT_TYPE)\
       int db_##IDX##_store( uint64_t scope, uint64_t table, uint64_t payer, uint64_t id, array_ptr<const ARR_ELEMENT_TYPE> data, size_t data_len) {\
          FC_ASSERT( data_len == ARR_SIZE,\
@@ -799,8 +746,6 @@
       }
 
 
-=======
->>>>>>> 87345533
 class database_api : public context_aware_api {
    public:
       using context_aware_api::context_aware_api;
@@ -835,18 +780,10 @@
       int db_end_i64( uint64_t code, uint64_t scope, uint64_t table ) {
          return context.db_end_i64( code, scope, table );
       }
-<<<<<<< HEAD
 
       DB_API_METHOD_WRAPPERS_SIMPLE_SECONDARY(idx64,  uint64_t)
       DB_API_METHOD_WRAPPERS_SIMPLE_SECONDARY(idx128, uint128_t)
       DB_API_METHOD_WRAPPERS_ARRAY_SECONDARY(idx256, 2, uint128_t)
-=======
-
-      DB_API_METHOD_WRAPPERS(idx64,  uint64_t)
-      DB_API_METHOD_WRAPPERS(idx128, uint128_t)
-      DB_API_METHOD_WRAPPERS(idx256, sha256)
-
->>>>>>> 87345533
 };
 
 
@@ -1034,7 +971,6 @@
    public:
       using context_aware_api::context_aware_api;
 
-<<<<<<< HEAD
       int load_str(const scope_name& scope, const account_name& code, const name& table, array_ptr<char> key, size_t key_len, array_ptr<char> data, size_t data_len) {
          auto res = call(&apply_context::load_record<keystr_value_index, by_scope_primary>, scope, code, table, key, key_len, data, data_len);
          return res;
@@ -1070,8 +1006,6 @@
       memory_api( wasm_interface& wasm )
       :context_aware_api(wasm,true){}
 
-=======
->>>>>>> 87345533
       char* memcpy( array_ptr<char> dest, array_ptr<const char> src, size_t length) {
          return (char *)::memcpy(dest, src, length);
       }
@@ -1093,7 +1027,6 @@
          if (num_bytes < 0)
             throw eosio::chain::page_memory_error();
 
-<<<<<<< HEAD
          switch(vm) {
             case wasm_interface::vm_type::wavm:
                return (uint32_t)code.wavm.sbrk(num_bytes);
@@ -1110,19 +1043,6 @@
       void send_inline( array_ptr<char> data, size_t data_len ) {
          // TODO: use global properties object for dynamic configuration of this default_max_gen_trx_size
          FC_ASSERT( data_len < config::default_max_inline_action_size, "inline action too big" );
-=======
-         const uint32_t         num_pages      = Runtime::getMemoryNumPages(default_mem);
-         const uint32_t         min_bytes      = (num_pages << NBPPL2) > UINT32_MAX ? UINT32_MAX : num_pages << NBPPL2;
-         const uint32_t         prev_num_bytes = sbrk_bytes; //_num_bytes;
-
-         // round the absolute value of num_bytes to an alignment boundary
-         num_bytes = (num_bytes + 7) & ~7;
-
-         if ((num_bytes > 0) && (prev_num_bytes > (MAX_MEM - num_bytes)))  // test if allocating too much memory (overflowed)
-            throw eosio::chain::page_memory_error();
-         else if ((num_bytes < 0) && (prev_num_bytes < (min_bytes - num_bytes))) // test for underflow
-            throw eosio::chain::page_memory_error();
->>>>>>> 87345533
 
          action act;
          fc::raw::unpack<action>(data, data_len, act);
@@ -1407,11 +1327,7 @@
    (get_active_producers,      int(int, int) )
 );
 
-<<<<<<< HEAD
 #define DB_SECONDARY_INDEX_METHODS_SIMPLE(IDX) \
-=======
-#define DB_SECONDARY_INDEX_METHOD_SEQ(IDX) \
->>>>>>> 87345533
    (db_##IDX##_store,          int(int64_t,int64_t,int64_t,int64_t,int))\
    (db_##IDX##_remove,         void(int))\
    (db_##IDX##_update,         void(int,int64_t,int))\
@@ -1423,7 +1339,6 @@
    (db_##IDX##_next,           int(int, int))\
    (db_##IDX##_previous,       int(int, int))
 
-<<<<<<< HEAD
 #define DB_SECONDARY_INDEX_METHODS_ARRAY(IDX) \
       (db_##IDX##_store,          int(int64_t,int64_t,int64_t,int64_t,int,int))\
       (db_##IDX##_remove,         void(int))\
@@ -1436,8 +1351,6 @@
       (db_##IDX##_next,           int(int, int))\
       (db_##IDX##_previous,       int(int, int))
 
-=======
->>>>>>> 87345533
 REGISTER_INTRINSICS( database_api,
    (db_store_i64,        int(int64_t,int64_t,int64_t,int64_t,int,int))
    (db_update_i64,       void(int,int64_t,int,int))
@@ -1448,19 +1361,11 @@
    (db_find_i64,         int(int64_t,int64_t,int64_t,int64_t))
    (db_lowerbound_i64,   int(int64_t,int64_t,int64_t,int64_t))
    (db_upperbound_i64,   int(int64_t,int64_t,int64_t,int64_t))
-<<<<<<< HEAD
    (db_end_i64,          int(int64_t,int64_t,int64_t))
 
    DB_SECONDARY_INDEX_METHODS_SIMPLE(idx64)
    DB_SECONDARY_INDEX_METHODS_SIMPLE(idx128)
    DB_SECONDARY_INDEX_METHODS_ARRAY(idx256)
-=======
-   (db_end_i64,   int(int64_t,int64_t,int64_t))
-
-   DB_SECONDARY_INDEX_METHOD_SEQ(idx64)
-   DB_SECONDARY_INDEX_METHOD_SEQ(idx128)
-   DB_SECONDARY_INDEX_METHOD_SEQ(idx256)
->>>>>>> 87345533
 );
 
 REGISTER_INTRINSICS(crypto_api,
@@ -1507,7 +1412,6 @@
    (prints_l,              void(int, int)  )
    (printi,                void(int64_t)   )
    (printi128,             void(int)       )
-   (printi256,             void(int)       )
    (printd,                void(int64_t)   )
    (printn,                void(int64_t)   )
    (printhex,              void(int, int)  )
