--- conflicted
+++ resolved
@@ -118,11 +118,7 @@
         SET_APP_HANDLER(newfungible);
         SET_APP_HANDLER(updfungible);
         SET_APP_HANDLER(issuefungible);
-<<<<<<< HEAD
-        SET_APP_HANDLER(transfer20);
-=======
         SET_APP_HANDLER(transferft);
->>>>>>> 39517f81
         SET_APP_HANDLER(addmeta);
         SET_APP_HANDLER(newdelay);
         SET_APP_HANDLER(approvedelay);
