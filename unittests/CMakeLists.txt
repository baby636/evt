add_executable(evt_unittests
    main.cpp
<<<<<<< HEAD
    #abi_tests.cpp
    #contracts_tests.cpp
    tokendb_tests.cpp
    #types_tests.cpp
    # snapshot_tests.cpp
    #execution_tests.cpp
=======
    abi_tests.cpp
    # tokendb_tests.cpp
    types_tests.cpp
    # snapshot_tests.cpp
    execution_tests.cpp
    
    contracts/token_tests.cpp
    contracts/group_tests.cpp
    contracts/fungible_tests.cpp
    contracts/suspend_tests.cpp
    contracts/lock_tests.cpp
    contracts/bonus_tests.cpp
    contracts/utils_tests.cpp
>>>>>>> c2218018
    )

target_link_libraries(evt_unittests
        PRIVATE appbase evt_chain evt_testing fc catch ${CMAKE_DL_LIBS} ${PLATFORM_SPECIFIC_LIBS} ${Intl_LIBRARIES})

add_test(NAME evt_unittests
         COMMAND unittests/evt_unittests
         WORKING_DIRECTORY ${CMAKE_BINARY_DIR})<|MERGE_RESOLUTION|>--- conflicted
+++ resolved
@@ -1,13 +1,5 @@
 add_executable(evt_unittests
     main.cpp
-<<<<<<< HEAD
-    #abi_tests.cpp
-    #contracts_tests.cpp
-    tokendb_tests.cpp
-    #types_tests.cpp
-    # snapshot_tests.cpp
-    #execution_tests.cpp
-=======
     abi_tests.cpp
     # tokendb_tests.cpp
     types_tests.cpp
@@ -21,7 +13,6 @@
     contracts/lock_tests.cpp
     contracts/bonus_tests.cpp
     contracts/utils_tests.cpp
->>>>>>> c2218018
     )
 
 target_link_libraries(evt_unittests
