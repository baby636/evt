#!/usr/bin/env python3

import json
import pathlib
import re
from datetime import datetime

import click
import docker
import docker.errors

client = docker.from_env()


def green(text):
    return click.style(text, fg='green')


@click.group('cli')
def cli():
    pass


@cli.command()
@click.argument('name')
def start(name):
    try:
        container = client.containers.get(name)
        if container.status == 'running':
            click.echo(
                '{} container is already running and cannot start'.format(green(name)))
            return

        container.start()
        click.echo('{} container is started'.format(green(name)))
    except docker.errors.NotFound:
        click.echo('{} container is not existed'.format(green(name)))


@cli.command()
@click.argument('name')
def stop(name):
    try:
        container = client.containers.get(name)
        if container.status != 'running':
            click.echo(
                '{} container is already stopped'.format(green(name)))
            return

        container.stop()
        click.echo('{} container is stopped'.format(green(name)))
    except docker.errors.NotFound:
        click.echo(
            '{} container is not existed, please start first'.format(green(name)))


@cli.command()
@click.argument('name')
@click.option('--tail', '-t', default=100, help='Output specified number of lines at the end of logs')
@click.option('--stream/--no-stream', '-s', default=False, help='Stream the output')
def logs(name, tail, stream):
    try:
        container = client.containers.get(name)
        s = container.logs(stdout=True, tail=tail, stream=stream)
        if stream:
            for line in s:
                click.echo(line, nl=False)
        else:
            click.echo(s.decode('utf-8'))
    except docker.errors.NotFound:
        click.echo(
            '{} container is not existed, please start first'.format(green(name)))


@cli.command()
@click.argument('name')
def detail(name):
    client = docker.APIClient()
    containers = [c for c in client.containers(
        all=True, filters={'name': name}) if c['Names'][0] == '/' + name]
    if len(containers) == 0:
        click.echo('{} container is not found'.format(green(name)))
        return

    ct = containers[0]

    ports = []
    for p in ct['Ports']:
        if p['PrivatePort'] == 8888:
            p['Type'] += '(http)'
        if p['PrivatePort'] == 7888:
            p['Type'] += '(p2p)'

        ports.append(
            '{}:{}->{}/{}'.format(p['IP'], p['PublicPort'], p['PrivatePort'], p['Type']))

    volumes = []
    for v in ct['Mounts']:
        volumes.append('{}->{}'.format(v['Name'], v['Destination']))

    click.echo('      id: {}'.format(green(ct['Id'])))
    click.echo('   image: {}'.format(green(ct['Image'])))
    click.echo('image-id: {}'.format(green(ct['ImageID'])))
    click.echo(' command: {}'.format(green(ct['Command'])))
    click.echo(' network: {}'.format(
        green(list(ct['NetworkSettings']['Networks'].keys())[0])))
    click.echo('   ports: {}'.format(green(', '.join(ports))))
    click.echo(' volumes: {}'.format(green(', '.join(volumes))))
    click.echo('  status: {}'.format(green(ct['Status'])))


@cli.command()
@click.option('--prefix', '-p', help='Prefix of snapshots to list')
def snapshots(prefix):
    if prefix is not None:
        entry = 'list -p {}'.format(prefix)
    else:
        entry = 'list'

    container = client.containers.run('everitoken/snapshot:latest', entry, detach=True)
    container.wait()
    logs = container.logs().decode('utf-8')

    click.echo(logs)


@cli.group('network')
@click.option('--name', '-n', default='evt-net', help='Name of the network for the environment')
@click.pass_context
def network(ctx, name):
    ctx.ensure_object(dict)
    ctx.obj['name'] = name


@network.command()
@click.pass_context
def init(ctx):
    name = ctx.obj['name']
    try:
        client.networks.get(name)
        click.echo(
            'Network: {} network is already existed, no need to create one'.format(green(name)))
    except docker.errors.NotFound:
        client.networks.create(name)
        click.echo('Network: {} network is created'.format(green(name)))


@network.command()
@click.pass_context
def clean(ctx):
    name = ctx.obj['name']
    try:
        net = client.networks.get(name)
        net.remove()
        click.echo('Network: {} network is deleted'.format(green(name)))
    except docker.errors.NotFound:
        click.echo('Network: {} network is not existed'.format(green(name)))


@cli.group('postgres')
@click.option('--name', '-n', default='pg', help='Name of the postgres container')
@click.pass_context
def postgres(ctx, name):
    ctx.ensure_object(dict)
    ctx.obj['name'] = name


@postgres.command()
@click.pass_context
def init(ctx):
    name = ctx.obj['name']

    try:
        client.images.get('bitnami/postgresql:11.1.0')
        click.echo('{} is already existed, no need to fetch again'.format(
            green('bitnami/postgresql:11.1.10')))
    except docker.errors.ImageNotFound:
        click.echo('Pulling latest postgres image...')
        client.images.pull('bitnami/postgresql', '11.1.0')
        click.echo('Pulled latest postgres image')

    volume_name = '{}-data-volume'.format(name)
    volume2_name = '{}-config-volume'.format(name)

    try:
        client.volumes.get(volume_name)
        click.echo('{} volume is already existed, no need to create one'.
                   format(green(volume_name)))
    except docker.errors.NotFound:
        client.volumes.create(volume_name)
        click.echo('{} volume is created'.format(green(volume_name)))

    try:
        client.volumes.get(volume2_name)
        click.echo('{} volume is already existed, no need to create one'.
                   format(green(volume2_name)))
    except docker.errors.NotFound:
        client.volumes.create(volume2_name)
        click.echo('{} volume is created'.format(green(volume2_name)))


@postgres.command()
@click.option('--net', '-n', default='evt-net', help='Name of the network for the environment')
@click.option('--port', '-p', default=5432, help='Expose port for postgres')
@click.option('--host', '-h', default='127.0.0.1', help='Host address for postgres')
@click.option('--password', '-x', default='', help='Password for \'postgres\' user, leave empty to diable password(anyone can login)')
@click.pass_context
def create(ctx, net, port, host, password):
    name = ctx.obj['name']
    volume_name = '{}-data-volume'.format(name)
    volume2_name = '{}-config-volume'.format(name)
    image = 'bitnami/postgresql:11.1.0'

    try:
        client.images.get(image)
        client.networks.get(net)
        client.volumes.get(volume_name)
        client.volumes.get(volume2_name)
    except docker.errors.ImageNotFound:
        click.echo(
            'Some necessary elements are not found, please run `postgres init` first')
        return
    except docker.errors.NotFound:
        click.echo(
            'Some necessary elements are not found, please run `postgres init` first')
        return

    create = False
    try:
        container = client.containers.get(name)
        if container.status != 'running':
            click.echo(
                '{} container is existed but not running, try to remove old container and start a new one'.format(green(name)))
            container.remove()
            create = True
        else:
            click.echo(
                '{} container is already existed and running, cannot restart, run `postgres stop` first'.format(green(name)))
            return
    except docker.errors.NotFound:
        create = True

    if not create:
        return

    client.containers.create(image, None, name=name, detach=True, network=net,
                             ports={'5432/tcp': (host, port)},
                             volumes={
                                 volume_name: {
                                     'bind': '/bitnami', 'mode': 'rw'},
                                 volume2_name: {
                                     'bind': '/opt/bitnami/postgresql/conf', 'mode': 'rw'
                                 }
                             },
                             )
    click.echo('{} container is created'.format(green(name)))

    if len(password) > 0:
        me = 'md5'
        click.echo('{}: Password is set only if it\'s the first time creating postgres, otherwise it will reuse old password. Please use {} command.'.format(
            green('NOTICE'), green('postgres updpass')))
    else:
        me = 'trust'

    conf = """# TYPE  DATABASE        USER            ADDRESS                 METHOD
              local   all             all                                     trust
              host    all             all             127.0.0.1/32            trust
              host    all             all             ::1/128                 trust
              host    all             all             0.0.0.0/0               {}""".format(me)

    click.echo('Writting default {}'.format(green('pg_hba.conf')))
    cmd = '/bin/bash -c "echo -e \'{}\' | cat > /opt/bitnami/postgresql/conf/pg_hba.conf"'.format(
        conf)
    r = client.containers.run(image, cmd, auto_remove=True, volumes={volume2_name: {
        'bind': '/opt/bitnami/postgresql/conf', 'mode': 'rw'
    }})


@postgres.command()
@click.argument('dbname', default='evt')
@click.pass_context
def createdb(ctx, dbname):
    name = ctx.obj['name']

    try:
        container = client.containers.get(name)
        if container.status != 'running':
            click.echo(
                '{} container is not running, cannot create database'.format(green(name)))
            return
    except docker.errors.NotFound:
        click.echo('{} container is not existed'.format(green(name)))
        return

    cmd1 = 'psql -U postgres -c "SELECT EXISTS(SELECT datname FROM pg_catalog.pg_database WHERE datname=\'{}\');"'.format(
        dbname)
    c1, logs1 = container.exec_run(cmd1)

    if 't\n' in logs1.decode('utf-8'):
        click.echo(
            '{} database is already created, skip creation'.format(green(name)))
        return

    cmd2 = "psql -U postgres -c 'CREATE DATABASE {}'".format(dbname)
    c2, logs2 = container.exec_run(cmd2)

    if 'CREATE DATABASE' in logs2.decode('utf-8'):
        click.echo('Created database: {} in postgres'.format(green(dbname)))


@postgres.command()
@click.argument('new-password', default='')
@click.pass_context
def updpass(ctx, new_password):
    name = ctx.obj['name']

    try:
        container = client.containers.get(name)
        if container.status != 'running':
            click.echo(
                '{} container is not running, cannot create database'.format(green(name)))
            return
    except docker.errors.NotFound:
        click.echo('{} container is not existed'.format(green(name)))
        return

    cmd = 'psql -U postgres -c "ALTER USER postgres WITH PASSWORD \'{}\';"'.format(
        new_password)
    c, logs = container.exec_run(cmd)

    if 'ALTER ROLE' in logs.decode('utf-8'):
        click.echo('Update password successfully')


@postgres.command()
@click.option('--all', '-a', default=False, help='Clear both container and volume, otherwise only clear container')
@click.pass_context
def clear(ctx, all):
    name = ctx.obj['name']
    volume_name = '{}-data-volume'.format(name)

    try:
        container = client.containers.get(name)
        if container.status == 'running':
            click.echo(
                '{} container is still running, cannot clean'.format(green(name)))
            return

        container.remove()
        click.echo('{} container is removed'.format(green(name)))
    except docker.errors.NotFound:
        click.echo('{} container is not existed'.format(green(name)))

    if not all:
        return

    try:
        volume = client.volumes.get(volume_name)
        volume.remove()
        click.echo('{} volume is removed'.format(green(volume_name)))
    except docker.errors.NotFound:
        click.echo('{} volume is not existed'.format(green(volume_name)))


@postgres.command('start')
@click.pass_context
def startpostgres(ctx):
    ctx.invoke(start, name=ctx.obj['name'])


@postgres.command('stop')
@click.pass_context
def stoppostgres(ctx):
    ctx.invoke(stop, name=ctx.obj['name'])


@postgres.command('logs')
@click.option('--tail', '-t', default=100, help='Output specified number of lines at the end of logs')
@click.option('--stream/--no-stream', '-s', default=False, help='Stream the output')
@click.pass_context
def postgreslogs(ctx, tail, stream):
    ctx.forward(logs, name=ctx.obj['name'])


@postgres.command('detail')
@click.pass_context
def detailpostgres(ctx):
    ctx.invoke(detail, name=ctx.obj['name'])


@cli.group('mongo')
@click.option('--name', '-n', default='mongo', help='Name of the mongo container')
@click.pass_context
def mongo(ctx, name):
    ctx.ensure_object(dict)
    ctx.obj['name'] = name


@mongo.command()
@click.pass_context
def init(ctx):
    name = ctx.obj['name']

    try:
        client.images.get('mongo:latest')
        click.echo('{} is already existed, no need to fetch again'.format(
            green('mongo:latest')))
    except docker.errors.ImageNotFound:
        click.echo('pulling latest mongo image...')
        client.images.pull('mongo', 'latest')
        click.echo('pulled latest mongo image')

    volume_name = '{}-data-volume'.format(name)
    try:
        client.volumes.get(volume_name)
        click.echo('{} volume is already existed, no need to create one'.
                   format(green(volume_name)))
    except docker.errors.NotFound:
        client.volumes.create(volume_name)
        click.echo('{} volume is created'.format(green(volume_name)))


@mongo.command()
@click.option('--net', '-n', default='evt-net', help='Name of the network for the environment')
@click.option('--port', '-p', default=27017, help='Expose port for mongodb')
@click.option('--host', '-h', default='127.0.0.1', help='Host address for mongodb')
@click.pass_context
def create(ctx, net, port, host):
    name = ctx.obj['name']
    volume_name = '{}-data-volume'.format(name)

    try:
        client.images.get('mongo:latest')
        client.networks.get(net)
        client.volumes.get(volume_name)
    except docker.errors.ImageNotFound:
        click.echo(
            'Some necessary elements are not found, please run `mongo init` first')
        return
    except docker.errors.NotFound:
        click.echo(
            'Some necessary elements are not found, please run `mongo init` first')
        return

    create = False
    try:
        container = client.containers.get(name)
        if container.status != 'running':
            click.echo(
                '{} container is existed but not running, try to remove old container and start a new one'.format(green(name)))
            container.remove()
            create = True
        else:
            click.echo(
                '{} container is already existed and running, cannot restart, run `mongo stop` first'.format(green(name)))
            return
    except docker.errors.NotFound:
        create = True

    if not create:
        return

    client.containers.create('mongo:latest', None, name=name, detach=True, network=net,
                             ports={'27017/tcp': (host, port)},
                             volumes={volume_name: {
                                 'bind': '/data/db', 'mode': 'rw'}},
                             )
    click.echo('{} container is created'.format(green(name)))


@mongo.command()
@click.option('--all', '-a', default=False, help='Clear both container and volume, otherwise only clear container')
@click.pass_context
def clear(ctx, all):
    name = ctx.obj['name']
    volume_name = '{}-data-volume'.format(name)

    try:
        container = client.containers.get(name)
        if container.status == 'running':
            click.echo(
                '{} container is still running, cannot clean'.format(green(name)))
            return

        container.remove()
        click.echo('{} container is removed'.format(green(name)))
    except docker.errors.NotFound:
        click.echo('{} container is not existed'.format(green(name)))

    if not all:
        return

    try:
        volume = client.volumes.get(volume_name)
        volume.remove()
        click.echo('{} volume is removed'.format(green(volume_name)))
    except docker.errors.NotFound:
        click.echo('{} volume is not existed'.format(green(volume_name)))


@mongo.command('start')
@click.pass_context
def startmongo(ctx):
    ctx.invoke(start, name=ctx.obj['name'])


@mongo.command('stop')
@click.pass_context
def stopmongo(ctx):
    ctx.invoke(stop, name=ctx.obj['name'])


@mongo.command('logs')
@click.option('--tail', '-t', default=100, help='Output specified number of lines at the end of logs')
@click.option('--stream/--no-stream', '-s', default=False, help='Stream the output')
@click.pass_context
def mongologs(ctx, tail, stream):
    ctx.forward(logs, name=ctx.obj['name'])


@mongo.command('detail')
@click.pass_context
def detailmongo(ctx):
    ctx.invoke(detail, name=ctx.obj['name'])


def check_evt_image():
    missing_evt = False
    missing_evt_mainnet = False
    try:
        client.images.get('everitoken/evt:latest')
    except docker.errors.ImageNotFound:
        missing_evt = True

    try:
        client.images.get('everitoken/evt-mainnet:latest')
    except docker.errors.ImageNotFound:
        missing_evt_mainnet = True

    if missing_evt and missing_evt_mainnet:
        click.echo('Nither find image: {} or {}, please pull one first'.format(
            green('everitoken/evt:latest'), green('everitoken/evt-mainnet:latest')))


@cli.group()
@click.option('--name', '-n', default='evtd', help='Name of the container running evtd')
@click.pass_context
def evtd(ctx, name):
    ctx.ensure_object(dict)
    ctx.obj['name'] = name


@evtd.command()
@click.pass_context
def init(ctx):
    name = ctx.obj['name']

    check_evt_image()

    volume_name = '{}-data-volume'.format(name)
    volume2_name = '{}-snapshots-volume'.format(name)
    try:
        client.volumes.get(volume_name)
        click.echo('{} volume is already existed, no need to create one'.
                   format(green(volume_name)))
    except docker.errors.NotFound:
        client.volumes.create(volume_name)
        click.echo('{} volume is created'.format(green(volume_name)))

    try:
        client.volumes.get(volume2_name)
        click.echo('{} volume is already existed, no need to create one'.
                   format(green(volume2_name)))
    except docker.errors.NotFound:
        client.volumes.create(volume2_name)
        click.echo('{} volume is created'.format(green(volume2_name)))


@evtd.command('export', help='Export reversible blocks to one backup file')
@click.option('--file', '-f', default='rev-{}.logs'.format(datetime.now().strftime('%Y-%m-%d')), help='Backup file name of reversible blocks')
@click.pass_context
def exportrb(ctx, file):
    name = ctx.obj['name']
    volume_name = '{}-data-volume'.format(name)

    try:
        container = client.containers.get(name)
        if container.status == 'running':
            click.echo(
                '{} container is still running, cannot export reversible blocks'.format(green(name)))
            return
    except docker.errors.NotFound:
        click.echo('{} container is not existed'.format(green(name)))
        return

    try:
        client.volumes.get(volume_name)
    except docker.errors.NotFound:
        click.echo('{} volume is not existed'.format(green(volume_name)))
        return

    image = container.image
    folder = '/opt/evt/data/reversible'

    command = '/bin/bash -c \'mkdir -p {0} && /opt/evt/bin/evtd.sh --export-reversible-blocks={0}/{1}\''.format(
        folder, file)
    container = client.containers.run(image, command, detach=True,
                                      volumes={volume_name: {'bind': '/opt/evt/data', 'mode': 'rw'}})
    container.wait()
    logs = container.logs().decode('utf-8')
    if 'node_management_success' in logs:
        click.echo('export reversible blocks successfully\n')
        click.echo(container.logs())
    else:
        click.echo('export reversible blocks failed\n')
        click.echo(container.logs())


@evtd.command('import', help='Import reversible blocks from backup file')
@click.option('--file', '-f', default='rev-{}.logs'.format(datetime.now().strftime('%Y-%m-%d')), help='Backup file name of reversible blocks')
@click.pass_context
def importrb(ctx, file):
    name = ctx.obj['name']
    volume_name = '{}-data-volume'.format(name)

    try:
        container = client.containers.get(name)
        if container.status == 'running':
            click.echo(
                '{} container is still running, cannot import reversible blocks'.format(green(name)))
            return
    except docker.errors.NotFound:
        click.echo('{} container is not existed'.format(green(name)))
        return

    try:
        client.volumes.get(volume_name)
    except docker.errors.NotFound:
        click.echo('{} volume is not existed'.format(green(volume_name)))
        return

    image = container.image
    folder = '/opt/evt/data/reversible'

    command = 'evtd.sh --import-reversible-blocks={0}/{1}'.format(folder, file)
    container = client.containers.run(image, command, detach=True,
                                      volumes={volume_name: {'bind': '/opt/evt/data', 'mode': 'rw'}})
    container.wait()
    logs = container.logs().decode('utf-8')
    if 'node_management_success' in logs:
        click.echo('import reversible blocks successfully\n')
        click.echo(container.logs())
    else:
        click.echo('import reversible blocks failed\n')
        click.echo(container.logs())


@evtd.command()
@click.option('--all', '-a', default=False, help='Clear both container and volume, otherwise only clear container')
@click.pass_context
def clear(ctx, all):
    name = ctx.obj['name']
    volume_name = '{}-data-volume'.format(name)
    volume2_name = '{}-snapshots-volume'.format(name)

    try:
        container = client.containers.get(name)
        if container.status == 'running':
            click.echo(
                '{} container is still running, cannot clean'.format(green(name)))
            return

        container.remove()
        click.echo('{} container is removed'.format(green(name)))
    except docker.errors.NotFound:
        click.echo('{} container is not existed'.format(green(name)))

    if not all:
        return

    try:
        volume = client.volumes.get(volume_name)
        volume.remove()
        click.echo('{} volume is removed'.format(green(volume_name)))
    except docker.errors.NotFound:
        click.echo('{} volume is not existed'.format(green(volume_name)))

    try:
        volume = client.volumes.get(volume2_name)
        volume.remove()
        click.echo('{} volume is removed'.format(green(volume2_name)))
    except docker.errors.NotFound:
        click.echo('{} volume is not existed'.format(green(volume2_name)))


@evtd.command()
@click.option('--postgres/--no-postgres', '-p', default=False, help='Whether export postgres data into snapshot(postgres plugin should be enabled)')
@click.option('--upload/--no-upload', '-u', default=False, help='Whether upload to S3')
@click.option('--aws-key', '-k', default='')
@click.option('--aws-secret', '-s', default='')
@click.pass_context
def snapshot(ctx, postgres, upload, aws_key, aws_secret):
    name = ctx.obj['name']
    volume_name = '{}-snapshots-volume'.format(name)

    try:
        container = client.containers.get(name)
        if container.status != 'running':
            click.echo(
                '{} container is not running, cannot create snapshot'.format(green(name)))
            return
    except docker.errors.NotFound:
        click.echo('{} container is not existed'.format(green(name)))
        return

    if postgres:
        p = '-p'
    else:
        p = ''

    entry = '/opt/evt/bin/evtc -u unix:///opt/evt/data/evtd.sock producer snapshot {}'.format(
        p)
    code, result = container.exec_run(entry)

    obj = {}
    pat = re.compile(r'\|->([\w_]+) : (.*)')
    it = pat.finditer(result.decode('utf-8'))
    for m in it:
        obj[m.group(1)] = m.group(2)

    click.echo(json.dumps(obj, indent=2))

    if not upload:
        return

    if aws_key == '' or aws_secret == '':
        click.echo('AWS key or secret is empty, cannot upload to S3')
        return

    if obj['postgres'] == 'true':
        pg = '--postgres'
    else:
        pg = '--no-postgres'

    entry = "upload --file=/data/{} --block-id='{}' --block-num={} --block-time='{}' {} --aws-key={} --aws-secret={}".format(
        pathlib.Path(obj['snapshot_name']).name, obj['head_block_id'], obj['head_block_num'], obj['head_block_time'], pg, aws_key, aws_secret)

    container = client.containers.run('everitoken/snapshot:latest', entry, detach=True,
                                      volumes={volume_name: {'bind': '/data', 'mode': 'rw'}})
    container.wait()
    logs = container.logs().decode('utf-8')

    click.echo(logs)


@evtd.command()
@click.argument('snapshot')
@click.pass_context
def getsnapshot(ctx, snapshot):
    name = ctx.obj['name']
    volume_name = '{}-snapshots-volume'.format(name)

    entry = 'fetch --name={} --file=/data/{}'.format(snapshot, snapshot[8:])

    container = client.containers.run('everitoken/snapshot:latest', entry, detach=True,
                                      volumes={volume_name: {'bind': '/data', 'mode': 'rw'}})
    container.wait()
    logs = container.logs().decode('utf-8')

    click.echo(logs)


@evtd.command()
@click.argument('arguments', nargs=-1)
@click.option('--type', '-t', default='testnet', type=click.Choice(['testnet', 'mainnet']), help='Type of the image')
@click.option('--net', '-n', default='evt-net', help='Name of the network for the environment')
@click.option('--http-port', '-p', default=8888, help='Expose port for rpc request, set 0 for not expose')
@click.option('--p2p-port', default=7888, help='Expose port for p2p network, set 0 for not expose')
@click.option('--host', '-h', default='127.0.0.1', help='Host address for evtd')
@click.option('--postgres-name', '-g', default='pg', help='Container name or host address of postgres')
@click.option('--postgres-db', default=None, help='Name of database in postgres, if set, postgres and history plugins will be enabled')
@click.option('--postgres-pass', default='', help='Password for postgres')
@click.pass_context
def create(ctx, net, http_port, p2p_port, host, postgres_name, postgres_db, postgres_pass, type, arguments):
    name = ctx.obj['name']
    volume_name = '{}-data-volume'.format(name)
    volume2_name = '{}-snapshots-volume'.format(name)

    if type == 'testnet':
        image = 'everitoken/evt:latest'
    else:
        image = 'everitoken/evt-mainnet:latest'

    try:
        client.images.get(image)
        client.networks.get(net)
        client.volumes.get(volume_name)
        client.volumes.get(volume2_name)
    except docker.errors.ImageNotFound:
        click.echo(
            'Some necessary elements are not found, please run `evtd init` first')
        return
    except docker.errors.NotFound:
        click.echo(
            'Some necessary elements are not found, please run `evtd init` first')
        return

    create = False
    try:
        container = client.containers.get(name)
        if container.status != 'running':
            click.echo(
                '{} container is existed but not running, try to remove old container and start a new one'.format(green(name)))
            container.remove()
            create = True
        else:
            click.echo(
                '{} container is already existed and running, cannot restart, run `evtd stop` first'.format(green(name)))
            return
    except docker.errors.NotFound:
        create = True

    if not create:
        return

    entry = 'evtd.sh --http-server-address=0.0.0.0:8888 --p2p-listen-endpoint=0.0.0.0:7888'
    if postgres_db is not None:
        try:
            container = client.containers.get(postgres_name)
            if container.status != 'running':
                click.echo('{} container is not running, please run it first'.format(
                    green(postgres_name)))
                return
        except docker.errors.NotFound:
            click.echo('{} container is not existed, please run `mongo create` first'.format(
                green(postgres_name)))
            return

        click.echo('{}, {}, {} are enabled'.format(green('postgres_plugin'), green(
            'history_plugin'), green('history_api_plugin')))
        entry += ' --plugin=evt::postgres_plugin --plugin=evt::history_plugin --plugin=evt::history_api_plugin'

        if len(postgres_pass) == 0:
            entry += ' --postgres-uri=postgresql://postgres@{}:{}/{}'.format(
                postgres_name, 5432, postgres_db)
        else:
            entry += ' --postgres-uri=postgresql://postgres:{}@{}:{}/{}'.format(
                postgres_pass, postgres_name, 5432, postgres_db)

    if arguments is not None and len(arguments) > 0:
        entry += ' ' + ' '.join(arguments)

    ports = {}
    if http_port != 0:
        ports['8888/tcp'] = (host, http_port)
    if p2p_port != 0:
        ports['7888/tcp'] = (host, p2p_port)
    client.containers.create(image, None, name=name, detach=True, network=net,
                             ports=ports,
                             volumes={volume_name: {
                                 'bind': '/opt/evt/data', 'mode': 'rw'},
                                 volume2_name: {
                                 'bind': '/opt/evt/snapshots', 'mode': 'rw'},
                             },
                             entrypoint=entry,
                             cap_add=['SYS_PTRACE'],
                             security_opt=['apparmor:unconfined'],
                             )
    click.echo('{} container is created'.format(green(name)))


@evtd.command('start')
@click.pass_context
def startevtd(ctx):
    ctx.invoke(start, name=ctx.obj['name'])


@evtd.command('stop')
@click.pass_context
def stopevtd(ctx):
    ctx.invoke(stop, name=ctx.obj['name'])


@evtd.command('logs')
@click.option('--tail', '-t', default=100, help='Output specified number of lines at the end of logs')
@click.option('--stream/--no-stream', '-s', default=False, help='Stream the output')
@click.pass_context
def evtdlogs(ctx, tail, stream):
    ctx.forward(logs, name=ctx.obj['name'])


@evtd.command('detail')
@click.pass_context
def detailevtd(ctx):
    ctx.invoke(detail, name=ctx.obj['name'])


@cli.group()
@click.option('--name', '-n', default='evtwd', help='Name of the container running evtwd')
@click.pass_context
def evtwd(ctx, name):
    ctx.ensure_object(dict)
    ctx.obj['name'] = name


@evtwd.command()
@click.pass_context
def init(ctx):
    name = ctx.obj['name']

    check_evt_image()

    volume_name = '{}-data-volume'.format(name)
    try:
        client.volumes.get(volume_name)
        click.echo('{} volume is already existed, no need to create one'.
                   format(green(volume_name)))
    except docker.errors.NotFound:
        client.volumes.create(volume_name)
        click.echo('{} volume is created'.format(green(volume_name)))


@evtwd.command()
@click.option('--net', '-n', default='evt-net', help='Name of the network for the environment')
@click.option('--http/--no-http', default=False, help='Whether enable http server')
@click.option('--host', '-h', default='127.0.0.1', help='Host address for evtwd (only works when http is enabled)')
<<<<<<< HEAD
@click.option('--http-port', '-p', default=8888, help='Expose port for rpc request, set 0 for not expose (only works when http is enabled)')
=======
@click.option('--http-port', '-p', default=9999, help='Expose port for rpc request, set 0 for not expose (only works when http is enabled)')
>>>>>>> 5f03121c
@click.pass_context
def create(ctx, net, http, host, http_port):
    name = ctx.obj['name']
    volume_name = '{}-data-volume'.format(name)

    try:
        client.images.get('everitoken/evt:latest')
        client.volumes.get(volume_name)
    except docker.errors.ImageNotFound:
        click.echo(
            'Some necessary elements are not found, please run `evtwd init` first')
        return
    except docker.errors.NotFound:
        click.echo(
            'Some necessary elements are not found, please run `evtwd init` first')
        return

    create = False
    try:
        container = client.containers.get(name)
        if container.status != 'running':
            click.echo(
                '{} container is existed but not running, try to remove old container and start a new one'.format(green(name)))
            container.remove()
            create = True
        else:
            click.echo(
                '{} container is already existed and running, cannot restart, run `evtwd stop` first'.format(green(name)))
            return
    except docker.errors.NotFound:
        create = True

    if not create:
        return

    entry = 'evtwd.sh --unix-socket-path=/opt/evt/data/wallet/evtwd.sock'
    ports = {}
    if http:
        entry += ' --listen-http'
        if http_port != 0:
            ports['9999/tcp'] = (host, http_port)


    client.containers.create('everitoken/evt:latest', None, name=name, detach=True,
                             network=net,
                             ports=ports,
                             volumes={volume_name: {
                                 'bind': '/opt/evt/data', 'mode': 'rw'}},
                             entrypoint=entry
                             )
    click.echo('{} container is created'.format(green(name)))


@evtwd.command()
@click.option('--all/--no-all', '-a', default=False, help='Clear both container and volume, otherwise only clear container')
@click.pass_context
def clear(ctx, all):
    name = ctx.obj['name']
    volume_name = '{}-data-volume'.format(name)

    try:
        container = client.containers.get(name)
        if container.status == 'running':
            click.echo(
                '{} container is still running, cannot clean'.format(green(name)))
            return

        container.remove()
        click.echo('{} container is removed'.format(green(name)))
    except docker.errors.NotFound:
        click.echo('{} container is not existed'.format(green(name)))

    if not all:
        return

    try:
        volume = client.volumes.get(volume_name)
        volume.remove(force=True)
        click.echo('{} volume is removed'.format(green(volume_name)))
    except docker.errors.NotFound:
        click.echo('{} volume is not existed'.format(green(volume_name)))


@evtwd.command('start')
@click.pass_context
def startevtwd(ctx):
    ctx.invoke(start, name=ctx.obj['name'])


@evtwd.command('stop')
@click.pass_context
def stopevtwd(ctx):
    ctx.invoke(stop, name=ctx.obj['name'])


@evtwd.command('logs')
@click.option('--tail', '-t', default=100, help='Output specified number of lines at the end of logs')
@click.option('--stream/--no-stream', '-s', default=False, help='Stream the output')
@click.pass_context
def evtwdlogs(ctx, tail, stream):
    ctx.forward(logs, name=ctx.obj['name'])


@evtwd.command('detail')
@click.pass_context
def detailevtwd(ctx):
    ctx.invoke(detail, name=ctx.obj['name'])


@cli.command(context_settings=dict(
    ignore_unknown_options=True,
    help_option_names=[]
))
@click.argument('commands', nargs=-1, type=click.UNPROCESSED)
@click.option('--evtwd', '-w', default='evtwd', help='Name of evtwd container')
@click.option('--net', '-n', default='evt-net', help='Name of the network for the environment')
def evtc(commands, evtwd, net):
    import subprocess
    import sys

    try:
        container = client.containers.get(evtwd)
    except docker.errors.ImageNotFound:
        click.echo(
            'evtc: Some necessary elements are not found, please run `evtwd init` first')
        return
    except docker.errors.NotFound:
        click.echo(
            'Some necessary elements are not found, please run `evtwd init` first')
        return

    if container.status != 'running':
        click.echo(
            '{} container is not running, please start it first'.format(green('evtwd')))
        return

    commands = map(lambda x: '"{}"'.format(x) if ' ' in x else x, commands)
    args = 'docker exec -i {} /opt/evt/bin/evtc --wallet-url=unix://opt/evt/data/wallet/evtwd.sock {}'.format(evtwd, ' '.join(commands))

    proc = subprocess.Popen(args, stdin=sys.stdin, stdout=sys.stdout, stderr=sys.stdout, shell=True)
    proc.wait()


if __name__ == '__main__':
    cli()<|MERGE_RESOLUTION|>--- conflicted
+++ resolved
@@ -924,11 +924,7 @@
 @click.option('--net', '-n', default='evt-net', help='Name of the network for the environment')
 @click.option('--http/--no-http', default=False, help='Whether enable http server')
 @click.option('--host', '-h', default='127.0.0.1', help='Host address for evtwd (only works when http is enabled)')
-<<<<<<< HEAD
-@click.option('--http-port', '-p', default=8888, help='Expose port for rpc request, set 0 for not expose (only works when http is enabled)')
-=======
 @click.option('--http-port', '-p', default=9999, help='Expose port for rpc request, set 0 for not expose (only works when http is enabled)')
->>>>>>> 5f03121c
 @click.pass_context
 def create(ctx, net, http, host, http_port):
     name = ctx.obj['name']
