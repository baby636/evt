/**
 *  @file
 *  @copyright defined in eos/LICENSE.txt
 */
#include <eos/chain/types.hpp>

#include <eos/net_plugin/net_plugin.hpp>
#include <eos/net_plugin/protocol.hpp>
#include <eos/net_plugin/message_buffer.hpp>
#include <eos/chain/chain_controller.hpp>
#include <eos/chain/exceptions.hpp>
#include <eos/chain/block.hpp>
#include <eos/chain/producer_object.hpp>
#include <eos/producer_plugin/producer_plugin.hpp>
#include <eos/utilities/key_conversion.hpp>

#include <fc/network/ip.hpp>
#include <fc/io/json.hpp>
#include <fc/io/raw.hpp>
#include <fc/log/appender.hpp>
#include <fc/container/flat.hpp>
#include <fc/reflect/variant.hpp>
#include <fc/crypto/rand.hpp>
#include <fc/exception/exception.hpp>

#include <boost/asio/ip/tcp.hpp>
#include <boost/asio/ip/host_name.hpp>
#include <boost/asio/steady_timer.hpp>
#include <boost/intrusive/set.hpp>

namespace fc {
  extern std::unordered_map<std::string,logger>& get_logger_map();
}

namespace eosio {
  using std::vector;

  using boost::asio::ip::tcp;
  using boost::asio::ip::address_v4;
  using boost::asio::ip::host_name;
  using boost::intrusive::rbtree;

  using fc::time_point;
  using fc::time_point_sec;
  using eosio::chain::transaction_id_type;
  namespace bip = boost::interprocess;

  class connection;
  class sync_manager;


  using connection_ptr = std::shared_ptr<connection>;
  using connection_wptr = std::weak_ptr<connection>;

  using socket_ptr = std::shared_ptr<tcp::socket>;

  using net_message_ptr = shared_ptr<net_message>;

  struct node_transaction_state {
    transaction_id_type id;
    fc::time_point      received;
    fc::time_point_sec  expires;
    vector<char>        packed_transaction; /// the received raw bundle
    uint32_t            block_num = -1; /// block transaction was included in
    bool                validated = false; /// whether or not our node has validated it
  };

  struct update_block_num {
    uint16 new_bnum;
    update_block_num(uint16 bnum) : new_bnum(bnum) {}
    void operator() (node_transaction_state& nts) {
        nts.block_num = static_cast<uint32_t>(new_bnum);
    }
  };

  struct update_entry {
    const signed_transaction &txn;
    update_entry(const signed_transaction &msg) : txn(msg) {}

    void operator() (node_transaction_state& nts) {
      nts.received = fc::time_point::now();
      nts.validated = true;
      size_t bufsiz = fc::raw::pack_size(txn);
      nts.packed_transaction.resize(bufsiz);
      fc::datastream<char*> ds( nts.packed_transaction.data(), bufsiz );
      fc::raw::pack( ds, txn );
    }
  };

  struct by_expiry;
  struct by_block_num;

  typedef multi_index_container<
    node_transaction_state,
    indexed_by<
      ordered_unique<
        tag< by_id >,
        member < node_transaction_state,
                 transaction_id_type,
                 &node_transaction_state::id > >,
      ordered_non_unique<
        tag< by_expiry >,
        member< node_transaction_state,
                fc::time_point_sec,
                &node_transaction_state::expires >
        >,

      ordered_non_unique<
        tag<by_block_num>,
        member< node_transaction_state,
                uint32_t,
                &node_transaction_state::block_num > >
      >
    >
  node_transaction_index;

  class net_plugin_impl {
  public:
    unique_ptr<tcp::acceptor>        acceptor;
    tcp::endpoint                    listen_endpoint;
    string                           p2p_address;
    uint32_t                         max_client_count;
    uint32_t                         num_clients;

    vector<string>                   supplied_peers;
    vector<chain::public_key_type>   allowed_peers; ///< peer keys allowed to connect
    std::map<chain::public_key_type,
             fc::ecc::private_key>   private_keys; ///< overlapping with producer keys, also authenticating non-producing nodes

    enum possible_connections : char {
      None = 0,
      Producers = 1 << 0,
      Specified = 1 << 1,
      Any = 1 << 2
    };
    possible_connections             allowed_connections{None};

    connection_ptr find_connection( string host )const;

    std::set< connection_ptr >       connections;
    bool                             done = false;
    unique_ptr< sync_manager >       sync_master;

    unique_ptr<boost::asio::steady_timer> connector_check;
    unique_ptr<boost::asio::steady_timer> transaction_check;
    unique_ptr<boost::asio::steady_timer> keepalive_timer;
    boost::asio::steady_timer::duration   connector_period;
    boost::asio::steady_timer::duration   txn_exp_period;
    boost::asio::steady_timer::duration   resp_expected_period;
    boost::asio::steady_timer::duration   keepalive_interval{std::chrono::seconds{32}};

    const std::chrono::system_clock::duration peer_authentication_interval{std::chrono::seconds{1}}; ///< Peer clock may be no more than 1 second skewed from our clock, including network latency.

    int16_t                       network_version;
    chain_id_type                 chain_id;
    fc::sha256                    node_id;

    string                        user_agent_name;
    chain_plugin*                 chain_plug;
    size_t                        just_send_it_max;
    bool                          send_whole_blocks;
    int                           started_sessions;

    node_transaction_index        local_txns;
    ordered_txn_ids               pending_notify;

    shared_ptr<tcp::resolver>     resolver;

    void connect( connection_ptr c );
    void connect( connection_ptr c, tcp::resolver::iterator endpoint_itr );
    void start_session( connection_ptr c );
    void start_listen_loop( );
    void start_read_message( connection_ptr c);

    void   close( connection_ptr c );
    size_t count_open_sockets() const;

    template<typename VerifierFunc>
    void send_all( const net_message &msg, VerifierFunc verify );

    //    template<typename VerifierFunc>
    //    void send_all(net_message_ptr msg, VerifierFunc verify);
    void send_all_txn(const signed_transaction& txn);
    static void transaction_ready( const signed_transaction& txn);
    void broadcast_block_impl( const signed_block &sb);

    size_t cache_txn( const transaction_id_type, const signed_transaction &txn);

    void handle_message( connection_ptr c, const handshake_message &msg);
    void handle_message( connection_ptr c, const go_away_message &msg );
    /** \name Peer Timestamps
     *  Time message handling
     *  @{
     */
    /** \brief Process time_message
     *
     * Calculate offset, delay and dispersion.  Note carefully the
     * implied processing.  The first-order difference is done
     * directly in 64-bit arithmetic, then the result is converted
     * to floating double.  All further processing is in
     * floating-double arithmetic with rounding done by the hardware.
     * This is necessary in order to avoid overflow and preserve precision.
     */
    void handle_message( connection_ptr c, const time_message &msg);
    /** @} */
    void handle_message( connection_ptr c, const notice_message &msg);
    void handle_message( connection_ptr c, const request_message &msg);
    void handle_message( connection_ptr c, const sync_request_message &msg);
    void handle_message( connection_ptr c, const block_summary_message &msg);
    void handle_message( connection_ptr c, const signed_transaction &msg);
    void handle_message( connection_ptr c, const signed_block &msg);

    void start_conn_timer( );
    void start_txn_timer( );
    void start_monitors( );

    void expire_txns( );
    void connection_monitor( );
    /** \name Peer Timestamps
     *  Time message handling
     *  @{
     */
    /** \brief Peer heartbeat ticker.
     */
    void ticker();
    /** @} */
    /** \brief Determine if a peer is allowed to connect.
     *
     * Checks current connection mode and key authentication.
     *
     * \return False if the peer should not connect, true otherwise.
     */
    bool authenticate_peer(const handshake_message& msg) const;
    /** \brief Retrieve public key used to authenticate with peers.
     *
     * Finds a key to use for authentication.  If this node is a producer, use
     * the front of the producer key map.  If the node is not a producer but has
     * a configured private key, use it.  If the node is neither a producer nor has
     * a private key, returns an empty key.
     *
     * \note On a node with multiple private keys configured, the key with the first
     *       numerically smaller byte will always be used.
     */
    chain::public_key_type get_authentication_key() const;
    /** \brief Returns a signature of the digest using the corresponding private key of the signer.
     *
     * If there are no configured private keys, returns an empty signature.
     */
    fc::ecc::compact_signature sign_compact(const chain::public_key_type& signer, const fc::sha256& digest) const;
    static const fc::string logger_name;
    static fc::logger logger;
  };

  template<class enum_type, class=typename std::enable_if<std::is_enum<enum_type>::value>::type>
  inline enum_type& operator|=(enum_type& lhs, const enum_type& rhs)
  {
    using T = std::underlying_type_t <enum_type>;
    return lhs = static_cast<enum_type>(static_cast<T>(lhs) | static_cast<T>(rhs));
  }

  static net_plugin_impl *my_impl;
  const fc::string net_plugin_impl::logger_name("net_plugin_impl");
  fc::logger net_plugin_impl::logger(net_plugin_impl::logger_name);

  /**
   * default value initializers
   */
  constexpr auto     def_send_buffer_size_mb = 4;
  constexpr auto     def_send_buffer_size = 1024*1024*def_send_buffer_size_mb;
  constexpr auto     def_max_clients = 25; // 0 for unlimited clients
  constexpr auto     def_conn_retry_wait = 30;
  constexpr auto     def_txn_expire_wait = std::chrono::seconds(3);
  constexpr auto     def_resp_expected_wait = std::chrono::seconds(1);
  constexpr auto     def_sync_rec_span = 10;
  constexpr auto     def_max_just_send = 1300 * 3; // "mtu" * 3
  constexpr auto     def_send_whole_blocks = true;

  constexpr auto     message_header_size = 4;

  /**
   *  Index by id
   *  Index by is_known, block_num, validated_time, this is the order we will broadcast
   *  to peer.
   *  Index by is_noticed, validated_time
   *
   */
  struct transaction_state {
    transaction_id_type id;
    bool                is_known_by_peer = false; ///< true if we sent or received this trx to this peer or received notice from peer
    bool                is_noticed_to_peer = false; ///< have we sent peer notice we know it (true if we receive from this peer)
    uint32_t            block_num = -1; ///< the block number the transaction was included in
    time_point          validated_time; ///< infinity for unvalidated
    time_point          requested_time; /// incase we fetch large trx
  };

  typedef multi_index_container<
    transaction_state,
    indexed_by<
      ordered_unique< tag<by_id>, member<transaction_state, transaction_id_type, &transaction_state::id > >
      >
    > transaction_state_index;

  /**
   *
   */
  struct block_state {
    block_id_type id;
    bool          is_known;
    bool          is_noticed_to_peer;
    time_point    requested_time;
  };

  typedef multi_index_container<
    block_state,
    indexed_by<
      ordered_unique< tag<by_id>, member<block_state, block_id_type, &block_state::id > >
      >
    > block_state_index;


  struct make_known {
    void operator() (block_state& bs) {
      bs.is_known = true;
    }
  };

  /**
   * Index by start_block_num
   */
  struct sync_state {
    sync_state(uint32_t start = 0, uint32_t end = 0, uint32_t last_acted = 0)
      :start_block( start ), end_block( end ), last( last_acted ),
       start_time(time_point::now()), block_cache()
    {}
    uint32_t     start_block;
    uint32_t     end_block;
    uint32_t     last; ///< last sent or received
    time_point   start_time; ///< time request made or received
    deque<vector<char> > block_cache;
  };

  using sync_state_ptr = shared_ptr< sync_state >;

  struct handshake_initializer {
    static void populate(handshake_message &hello);
  };

  class connection : public std::enable_shared_from_this<connection> {
  public:
    connection( string endpoint,
                size_t send_buf_size = def_send_buffer_size );

    connection( socket_ptr s,
                size_t send_buf_size = def_send_buffer_size );
    ~connection();
    void initialize();

    block_state_index       block_state;
    transaction_state_index trx_state;
    sync_state_ptr          sync_receiving;  // we are requesting info from this peer
    sync_state_ptr          sync_requested;  // this peer is requesting info from us
    socket_ptr              socket;

    message_buffer<4096>    pending_message_buffer;
    vector<char>            send_buffer;
    vector<char>            blk_buffer;

    deque< vector<char> >   txn_queue;
    size_t                  txn_in_flight;
    bool                    halt_txn_send;

    fc::sha256              node_id;
    handshake_message       last_handshake;
    int16_t                 sent_handshake_count;
    deque<net_message>      out_queue;
    bool                    connecting;
    bool                    syncing;
    string                  peer_addr;
    unique_ptr<boost::asio::steady_timer> response_expected;
    optional<request_message> pending_fetch;
    go_away_reason         no_retry;

    connection_status get_status()const {
       connection_status stat;
       stat.peer = peer_addr;
       stat.connecting = connecting;
       stat.syncing = syncing;
       stat.last_handshake = last_handshake;
       return stat;
    }

    /** \name Peer Timestamps
     *  Time message handling
     *  @{
     */
    // Members set from network data
    tstamp                         org{0};          //!< originate timestamp
    tstamp                         rec{0};          //!< receive timestamp
    tstamp                         dst{0};          //!< destination timestamp
    tstamp                         xmt{0};          //!< transmit timestamp

    // Computed data
    double                         offset{0};       //!< peer offset

    static const size_t            ts_buffer_size{32};
    char                           ts[ts_buffer_size];          //!< working buffer for making human readable timestamps
    /** @} */

    bool connected();
    bool current();
    void reset();
    void close();
    void send_handshake();

    /** \name Peer Timestamps
     *  Time message handling
     */
    /** @{ */
    /** \brief Convert an std::chrono nanosecond rep to a human readable string
     */
    char* convert_tstamp(const tstamp& t);
    /**  \brief Populate and queue time_message
     */
    void send_time();
    /** \brief Populate and queue time_message immediately using incoming time_message
     */
    void send_time(const time_message& msg);
    /** \brief Read system time and convert to a 64 bit integer.
     *
     * There are only two calls on this routine in the program.  One
     * when a packet arrives from the network and the other when a
     * packet is placed on the send queue.  Calls the kernel time of
     * day routine and converts to a (at least) 64 bit integer.
     */
    tstamp get_time()
    {
      return std::chrono::system_clock::now().time_since_epoch().count();
    }
    /** @} */

    const string peer_name();

    void txn_send_pending(const vector<transaction_id_type> &ids);
    void txn_send(const vector<transaction_id_type> &txn_lis);
    uint32_t send_branch(chain_controller &cc, block_id_type bid, uint32_t lib_num, block_id_type lib_id);

    void blk_send_branch( const vector<block_id_type> &ids);
    void blk_send(const vector<block_id_type> &txn_lis);
    void stop_send();

    void enqueue( const net_message &msg );
    bool enqueue_sync_block();
    void send_next_message();
    void send_next_txn();

    void sync_wait();
    void fetch_wait();
    void sync_timeout(boost::system::error_code ec);
    void fetch_timeout(boost::system::error_code ec);

    /** \brief Process the next message from the pending message buffer
     *
     * Process the next message from the pending_message_buffer.
     * message_length is the already determined length of the data
     * part of the message and impl in the net plugin implementation
     * that will handle the message.
     * Returns true is successful. Returns false if an error was
     * encountered unpacking or processing the message.
     */
    bool process_next_message(net_plugin_impl& impl, uint32_t message_length);

    static const fc::string logger_name;
    static fc::logger logger;
  };

  const fc::string connection::logger_name("connection");
  fc::logger connection::logger(connection::logger_name);

  struct msgHandler : public fc::visitor<void> {
    net_plugin_impl &impl;
    connection_ptr c;
    msgHandler( net_plugin_impl &imp, connection_ptr conn) : impl(imp), c(conn) {}

    template <typename T>
    void operator()(const T &msg) const
    {
      impl.handle_message( c, msg);
    }
  };

  class sync_manager {
  public:
    uint32_t            sync_known_lib_num;
    uint32_t            sync_last_requested_num;
    uint32_t            sync_req_span;

    deque<sync_state_ptr> full_chunks;
    deque<sync_state_ptr> partial_chunks;
    deque<block_id_type> _blocks;
    chain_plugin * chain_plug;

  public:
    sync_manager(uint32_t span);
    bool syncing();
    void request_next_chunk();
    void assign_chunk(connection_ptr c);
    void apply_chunk(sync_state_ptr ss);
    void take_chunk(connection_ptr c);
    void start_sync(connection_ptr c, uint32_t target);

    void set_blocks_to_fetch(vector<block_id_type>);
    void assign_fectch(connection_ptr c);
    void reassign_fetch(connection_ptr c);

    static const fc::string logger_name;
    static fc::logger logger;
  };

  const fc::string sync_manager::logger_name("sync_manager");
  fc::logger sync_manager::logger(sync_manager::logger_name);

  //---------------------------------------------------------------------------

  connection::connection( string endpoint,
                          size_t send_buf_size )
      : block_state(),
        trx_state(),
        sync_receiving(),
        sync_requested(),
        socket( std::make_shared<tcp::socket>( std::ref( app().get_io_service() ))),
        send_buffer(send_buf_size),
        node_id(),
        last_handshake(),
        sent_handshake_count(0),
        out_queue(),
        connecting(false),
        syncing(false),
        peer_addr(endpoint),
        response_expected(),
        pending_fetch(),
        no_retry(go_away_reason::no_reason)
    {
      wlog( "created connection to ${n}", ("n", endpoint) );
      initialize();
    }

  connection::connection( socket_ptr s,
                          size_t send_buf_size )
      : block_state(),
        trx_state(),
        sync_receiving(),
        sync_requested(),
        socket( s ),
        send_buffer(send_buf_size),
        node_id(),
        last_handshake(),
        sent_handshake_count(0),
        out_queue(),
        connecting(false),
        syncing(false),
        peer_addr(),
        response_expected(),
        pending_fetch(),
        no_retry(go_away_reason::no_reason)
    {
      wlog( "accepted network connection" );
      initialize();
    }

  connection::~connection() {
      if(peer_addr.empty())
        wlog( "released connection from client" );
      else
        wlog( "released connection to server at ${addr}", ("addr", peer_addr) );
    }

  void connection::initialize() {
      auto *rnd = node_id.data();
      rnd[0] = 0;
      response_expected.reset(new boost::asio::steady_timer(app().get_io_service()));
    }

  bool connection::connected() {
    return (socket->is_open() && !connecting);
  }

  bool connection::current() {
    if( syncing ) {
      fc_dlog(logger, "skipping connection ${n} due to syncing", ("n",peer_name()));
    } else if(!connected()) {
      fc_dlog(logger, "skipping connection ${n} due to not connected", ("n",peer_name()));
    } else {
      fc_dlog(logger, "connection ${n} is current", ("n",peer_name()));
    }
    return (connected() && !syncing);
  }

  void connection::reset() {
      sync_requested.reset();
      block_state.clear();
      trx_state.clear();
    }

    void connection::close() {
      if(socket) {
        socket->close();
      }
      connecting = false;
      syncing = false;
      out_queue.clear();
      if(response_expected) {
        response_expected->cancel();
      }
      pending_message_buffer.reset();
    }

  void connection::txn_send_pending(const vector<transaction_id_type> &ids) {
    for(auto t : my_impl->local_txns){
      if(t.packed_transaction.size()) {
        bool found = false;
        for(auto l : ids) {
          if( l == t.id) {
            found = true;
            break;
          }
        }
        if(!found) {
          txn_queue.push_back( t.packed_transaction );
        }
      }
    }
  }

  void connection::txn_send(const vector<transaction_id_type> &ids) {
    for(auto t : ids) {
      auto n = my_impl->local_txns.get<by_id>().find(t);
      if(n != my_impl->local_txns.end() &&
          n->packed_transaction.size()) {
        txn_queue.push_back( n->packed_transaction );
      }
    }
  }

  uint32_t connection::send_branch(chain_controller &cc, block_id_type bid, uint32_t lib_num, block_id_type lib_id) {
    static uint32_t dbg_depth = 0;
    uint32_t count = 0;
    try {
      optional<signed_block> b = cc.fetch_block_by_id(bid);
      if( b ) {
        block_id_type prev = b->previous;
        if( prev == lib_id) {
          enqueue( *b );
          count = 1;
        }
        else {
          uint32_t pnum = block_header::num_from_id( prev );
          if( pnum < lib_num ) {
            uint32_t irr = cc.last_irreversible_block_num();
            elog( "Whoa! branch regression passed last irreversible block! depth = ${d}", ("d",dbg_depth ));
            optional<signed_block> pb = cc.fetch_block_by_id (prev);
            block_id_type pprev;
            if (!pb ) {
              fc_dlog(logger, "no block for prev");
            } else {
              pprev = pb->previous;
            }
            fc_dlog(logger, "irr = ${irr} lib_nim = ${ln} pnum = ${pn}", ("irr",irr)("ln",lib_num)("pn",pnum));
            fc_dlog(logger, "prev = ${p}", ("p",prev));
            fc_dlog(logger, "lib  = ${p}", ("p",lib_id));
            fc_dlog(logger, "bid  = ${p}", ("p",bid));
            fc_dlog(logger, "ppre = ${p}", ("p",pprev));
          }
          else {
            ++dbg_depth;
            count = send_branch (cc, prev, lib_num, lib_id );
            --dbg_depth;
            if (count > 0) {
              enqueue( *b );
              ++count;
            }
          }
        }
      }
    } catch (...) {
      elog( "Send Branch failed, caught unidentified exception");
    }
    return count;
  }


  void connection::blk_send_branch(const vector<block_id_type> &ids) {
    chain_controller &cc = my_impl->chain_plug->chain();
    uint32_t head_num = cc.head_block_num ();
    notice_message note;
    note.known_blocks.mode = normal;
    note.known_blocks.pending = 0;
    fc_dlog(logger, "head_num = ${h}",("h",head_num));
    if(head_num == 0) {
      enqueue(note);
      return;
    }
    block_id_type head_id;
    block_id_type lib_id;
    uint32_t lib_num;
    try {
      lib_num = cc.last_irreversible_block_num();
      if( lib_num != 0 )
        lib_id = cc.get_block_id_for_num(lib_num);
      head_id = cc.get_block_id_for_num(head_num);
    }
    catch (const assert_exception &ex) {
      fc_dlog(logger, "caught assert ${x}",("x",ex.what()));
      enqueue(note);
      return;
    }
#if 0
    rbtree<block_id_type> sorted_ids ;
    if(!ids.empty()) {
      for(const auto & exclude : ids) {
        sorted_ids.insert(exclude);
      }
    }
#endif
    uint32_t count = send_branch(cc, head_id, lib_num, lib_id);
    fc_dlog(logger, "Sent ${n} blocks on my fork",("n",count));
    syncing = false;
  }

  void connection::blk_send(const vector<block_id_type> &ids) {
    chain_controller &cc = my_impl->chain_plug->chain();

    for(auto blkid : ids) {
      try {
        optional<signed_block> b = cc.fetch_block_by_id(blkid);
        if(b) {
          enqueue(*b);
        }
      }
      catch (const assert_exception &ex) {
        elog( "caught assert on fetch_block_by_id, ${ex}",("ex",ex.what()));
        // keep going, client can ask another peer
      }
      catch (...) {
        elog( "failed to retrieve block for id");
      }
    }
  }

  void connection::stop_send() {
    if(txn_in_flight > 0) {
      halt_txn_send = true;
    }
    else {
      txn_queue.clear();
    }
  }

    void connection::send_handshake( ) {
      handshake_message hello;
      handshake_initializer::populate(hello);
      hello.generation = ++sent_handshake_count;
      fc_dlog(logger, "Sending handshake to ${ep}", ("ep", peer_addr));
      enqueue(hello);
    }

  char* connection::convert_tstamp(const tstamp& t)
  {
    const long long NsecPerSec{1000000000};
    time_t seconds = t / NsecPerSec;
    strftime(ts, ts_buffer_size, "%F %T", localtime(&seconds));
    snprintf(ts+19, ts_buffer_size-19, ".%lld", t % NsecPerSec);
    return ts;
  }

  void connection::send_time() {
    time_message xpkt;
    xpkt.org = rec;
    xpkt.rec = dst;
    xpkt.xmt = get_time();
    org = xpkt.xmt;
    enqueue(xpkt);
  }

  void connection::send_time(const time_message& msg) {
    time_message xpkt;
    xpkt.org = msg.xmt;
    xpkt.rec = msg.dst;
    xpkt.xmt = get_time();
    enqueue(xpkt);
  }

  void connection::enqueue( const net_message &m ) {
    out_queue.push_back( m );
    if( out_queue.size() == 1 ) {
      send_next_message();
    }
  }

  bool connection::enqueue_sync_block( ) {
    chain_controller& cc = app().find_plugin<chain_plugin>()->chain();
    uint32_t num = ++sync_requested->last;

    if(num == sync_requested->end_block) {
      sync_requested.reset();
    }
    try {
      fc::optional<signed_block> sb = cc.fetch_block_by_number(num);
      if(sb) {
        enqueue( *sb );
        return true;
      }
    } catch ( ... ) {
      wlog( "write loop exception" );
    }
    return false;
  }

  void connection::send_next_message() {
    if( !out_queue.size() ) {
      if( !sync_requested || !enqueue_sync_block( ) ) {
        send_next_txn();
      }
      return;
    }

    auto& m = out_queue.front();
    if(m.contains<sync_request_message>()) {
      sync_wait( );
    } else if(m.contains<request_message>()) {
      pending_fetch = m.get<request_message>();
      fetch_wait( );
    }

    uint32_t payload_size = fc::raw::pack_size( m );
    char * header = reinterpret_cast<char*>(&payload_size);
    size_t header_size = sizeof(payload_size);

    size_t buffer_size = header_size + payload_size;

    fc::datastream<char*> ds( send_buffer.data(), buffer_size);
    ds.write( header, header_size );
    fc::raw::pack( ds, m );
    boost::asio::async_write( *socket, boost::asio::buffer( send_buffer, buffer_size ),
                              [this]( boost::system::error_code ec, std::size_t /*bytes_transferred*/ ) {
                                if( ec ) {
                                  elog( "Error sending message: ${msg}", ("msg",ec.message() ) );
                                } else  {
                                  if(out_queue.size()) {
                                    if(out_queue.front().contains<go_away_message>()) {
                                      close();
                                      return;
                                    }
                                    out_queue.pop_front();
                                  }
                                  send_next_message();
                                }
                              });
  }

  void connection::send_next_txn() {
    if( !txn_queue.size() || halt_txn_send) {
      return;
    }

    ssize_t limit = 65535;
    while(txn_in_flight < txn_queue.size() && limit > 0 ) {
      limit -= txn_queue[txn_in_flight].size();
      if(limit >= 0 || txn_in_flight == 0) {
        txn_in_flight++;
      }
    }
    for(size_t i = 0; i < txn_in_flight; i++) {
      boost::asio::async_write( *socket, boost::asio::buffer(txn_queue[i], txn_queue[i].size()),
                                [this, i]( boost::system::error_code ec, std::size_t /*bytes_transferred*/ ) {
                                  if( ec ) {
                                    elog( "Error sending txn block: ${msg}", ("msg",ec.message() ) );
                                  } else  {
                                    if (i == txn_in_flight - 1) {
                                      if (halt_txn_send) {
                                        txn_queue.clear();
                                        txn_in_flight = 0;
                                        halt_txn_send = false;
                                      }
                                      else {
                                        while (txn_in_flight-- > 0) {
                                          txn_queue.pop_front();
                                        }
                                      }
                                      send_next_message();
                                    }
                                  }
                                });
    }
  }

  void connection::sync_wait( ) {
    response_expected->expires_from_now( my_impl->resp_expected_period);
    response_expected->async_wait( boost::bind(&connection::sync_timeout,
                                               this, boost::asio::placeholders::error));
  }

  void connection::fetch_wait( ) {
    response_expected->expires_from_now( my_impl->resp_expected_period);
    response_expected->async_wait( boost::bind(&connection::fetch_timeout,
                                               this, boost::asio::placeholders::error));
  }

  void connection::sync_timeout( boost::system::error_code ec ) {
    if( !ec ) {
      if( sync_receiving && sync_receiving->last < sync_receiving->end_block) {
        enqueue( (sync_request_message) {0,0});
        my_impl->sync_master->take_chunk(shared_from_this());
      }
    }
    else if( ec == boost::asio::error::operation_aborted) {
      if( !connected()) {
        my_impl->sync_master->take_chunk(shared_from_this());
      }
    }
    else {
      elog ("setting timer for sync request got error ${ec}",("ec", ec.message()));
    }
  }

  const string connection::peer_name() {
    if( !peer_addr.empty() ) {
      return peer_addr;
    }
    if( !last_handshake.p2p_address.empty() ) {
      return last_handshake.p2p_address;
    }
    return "connecting client";
  }

  void connection::fetch_timeout( boost::system::error_code ec ) {
    if( !ec ) {
      if( !( pending_fetch->req_trx.empty( ) || pending_fetch->req_blocks.empty( ) ) ) {
        enqueue( ( request_message ) {ordered_txn_ids( ), ordered_blk_ids( )} );
        my_impl->sync_master->reassign_fetch( shared_from_this( ) );
      }
    }
    else if( ec == boost::asio::error::operation_aborted ) {
      if( !connected( ) ) {
        fc_dlog(logger, "fetch timeout was cancelled due to dead connection");
        my_impl->sync_master->reassign_fetch( shared_from_this( ) );
      }
    }
    else {
      elog( "setting timer for fetch request got error ${ec}", ("ec", ec.message( ) ) );
    }
  }

  bool connection::process_next_message(net_plugin_impl& impl, uint32_t message_length) {
    try {
      // If it is a signed_block, then save the raw message for the cache
      // This must be done before we unpack the message.
      unsigned_int which;
      auto index = pending_message_buffer.read_index();
      pending_message_buffer.peek(&which, sizeof(unsigned_int), index);
      if(which == uint32_t(net_message::tag<signed_block>::value)) {
        blk_buffer.resize(message_length);
        auto index = pending_message_buffer.read_index();
        pending_message_buffer.peek(blk_buffer.data(), message_length, index);
      }
      auto ds = pending_message_buffer.create_datastream();
      net_message msg;
      fc::raw::unpack(ds, msg);
      msgHandler m(impl, shared_from_this() );
      msg.visit(m);
    } catch(  const fc::exception& e ) {
      edump((e.to_detail_string() ));
      impl.close( shared_from_this() );
      return false;
    }
    return true;
  }


  //-----------------------------------------------------------

  sync_manager::sync_manager( uint32_t span )
    :sync_known_lib_num( 0 )
    ,sync_last_requested_num( 0 )
    ,sync_req_span( span )
  {
    chain_plug = app( ).find_plugin<chain_plugin>( );
  }

  bool sync_manager::syncing( ) {
    fc_dlog(logger, "ours = ${ours} known = ${known} head = ${head}",("ours",sync_last_requested_num)("known",sync_known_lib_num)("head",chain_plug->chain( ).head_block_num( )));
    return( sync_last_requested_num != sync_known_lib_num ||
            chain_plug->chain( ).head_block_num( ) < sync_last_requested_num );
  }

  void sync_manager::request_next_chunk() {
    uint32_t head_block = chain_plug->chain().head_block_num();
    for(auto &c : my_impl->connections ) {
      if(c->sync_receiving && c->sync_receiving->start_block == head_block + 1) {
        c->enqueue( (sync_request_message){c->sync_receiving->start_block,
              c->sync_receiving->end_block});
        sync_last_requested_num = c->sync_receiving->end_block;
      }
    }
  }

  void sync_manager::assign_chunk( connection_ptr c ) {
    uint32_t start = 0;
    uint32_t end = 0;

    if( !partial_chunks.empty( ) ) {
      c->sync_receiving = partial_chunks.front( );
      partial_chunks.pop_front( );
      start = c->sync_receiving->last + 1;
      end = c->sync_receiving->end_block;
    }
    else if( sync_last_requested_num != sync_known_lib_num ) {
      start = sync_last_requested_num + 1;
      end = ( start + sync_req_span - 1 );
      if( end > sync_known_lib_num )
        end = sync_known_lib_num;
      if( end > 0 && end >= start ) {
        fc_dlog(logger, "conn ${n} recv blks ${s} to ${e}",("n",c->peer_name() )("s",start)("e",end));
        c->sync_receiving.reset(new sync_state( start, end, sync_last_requested_num ) );
      }
    }
    else {
      fc_dlog(logger, "conn ${n} resetting sync recv",("n",c->peer_name() ));
      c->sync_receiving.reset( );
    }
#if 0
    if( end > 0 && end >= start ) {
      c->enqueue( (sync_request_message){start, end} );
      sync_last_requested_num = end;
    }
#endif
  }

    struct postcache : public fc::visitor<void> {
      chain_plugin * chain_plug;
      postcache(chain_plugin *cp) : chain_plug (cp) {}

      void operator( )(const signed_block &block) const
      {
        try {
          chain_plug->accept_block( block,true );
        } catch( const unlinkable_block_exception &ex ) {
          elog( "post cache: unlinkable_block_exception accept block #${n}",("n",block.block_num()));
        } catch (const assert_exception &ex) {
          elog("post cache: unable to accept block on assert exception ${n}",("n",ex.to_string()));
        } catch (const fc::exception &ex) {
          elog("post cache: accept_block threw a non-assert exception ${x}", ("x",ex.what()));
        } catch (...) {
          elog("post cache: unknown error accepting cached block");
        }
      }

      template <typename T> void operator()(const T &msg) const { /* no-op */ }
    };

    void sync_manager::apply_chunk( sync_state_ptr ss) {
      postcache pc(chain_plug);
      for( auto & blk : ss->block_cache) {
        auto block = fc::raw::unpack<net_message>( blk );
        block.visit( pc);
      }
    }

    void sync_manager::take_chunk( connection_ptr c) {
      if( !c->sync_receiving) {
        elog( "take_chunk called, but sync_receiving is empty");
        return;
      }
      sync_state_ptr ss;
      c->sync_receiving.swap(ss);
      fc_dlog(logger, "conn ${n} losing recv blks ${s} to ${e}",("n",c->peer_name() )("s",ss->start_block)("e",ss->end_block));

      if( !ss->block_cache.empty()) {
        if( ss->last < ss->end_block) {
          partial_chunks.push_back( ss );
          return;
        }

        if( ss->start_block != chain_plug->chain().last_irreversible_block_num() + 1) {
          bool found = false;
          for( auto pos = full_chunks.begin(); !found && pos != full_chunks.end(); ++pos) {
            if( ss->end_block <( *pos)->start_block) {
              full_chunks.insert( pos,ss);
              found = true;
            }
          }
          if( !found) {
            full_chunks.push_back( ss); //either full chunks is empty or pos ran off the end
          }
        }
        else {
          apply_chunk( ss);
        }
      }
      while( !full_chunks.empty()) {
        auto chunk = full_chunks.front();
        if( chunk->start_block == chain_plug->chain().head_block_num() + 1) {
          apply_chunk( chunk);
          if( chunk->last == chunk->end_block ) {
            full_chunks.pop_front();
          }
          else {
            chunk->start_block = chunk->last+1;
            break;
          }
        }
        else
          break;
      }

      if( chain_plug->chain().head_block_num() == sync_known_lib_num ) {
        handshake_message hello;
        handshake_initializer::populate(hello);
        fc_dlog(logger, "All caught up with last known last irreversible block resending handshake");
        for( auto &ci : my_impl->connections) {
          if( ci->current()) {
            hello.generation = ++ci->sent_handshake_count;
            fc_dlog(logger, "send to ${p}", ("p",ci->peer_name()));
            ci->enqueue( hello );
          }
        }
      }
      if( c->connected()) {
        assign_chunk( c);
      }
      request_next_chunk();
    }

    void sync_manager::start_sync( connection_ptr c, uint32_t target) {
      if( !syncing()) {
        sync_last_requested_num = chain_plug->chain().head_block_num();
      }
      ilog( "Catching up with chain, our last req is ${cc}, theirs is ${t}",
           ( "cc",sync_last_requested_num)("t",target));
      if( target > sync_known_lib_num) {
        sync_known_lib_num = target;
      }
      if( c->sync_receiving && c->sync_receiving->end_block > 0) {
        return;
      }
      assign_chunk( c);
      request_next_chunk();
    }

  void sync_manager::reassign_fetch( connection_ptr c) {
#warning( "TODO: migrate remaining fetch requests to other peers");
  }

  //------------------------------------------------------------------------

  void net_plugin_impl::connect( connection_ptr c ) {
    if( c->no_retry != go_away_reason::no_reason) {
      fc_dlog( logger, "Skipping connect due to go_away reason ${r}",("r", reason_str( c->no_retry )));
      return;
    }
      auto host = c->peer_addr.substr( 0, c->peer_addr.find(':') );
      auto port = c->peer_addr.substr( host.size()+1, host.size() );
      idump((host)(port));
      tcp::resolver::query query( tcp::v4(), host.c_str(), port.c_str() );
      // Note: need to add support for IPv6 too

      resolver->async_resolve( query,
                               [c, this]( const boost::system::error_code& err,
                                          tcp::resolver::iterator endpoint_itr ){
                                 if( !err ) {
                                   connect( c, endpoint_itr );
                                 } else {
                                   elog( "Unable to resolve ${peer_addr}: ${error}",
                                         (  "peer_addr", c->peer_name() )("error", err.message() ) );
                                 }
                               });
    }

    void net_plugin_impl::connect( connection_ptr c, tcp::resolver::iterator endpoint_itr ) {
      if( c->no_retry != go_away_reason::no_reason) {
        string rsn = reason_str(c->no_retry);
        return;
      }
      auto current_endpoint = *endpoint_itr;
      ++endpoint_itr;
      c->connecting = true;
      c->socket->async_connect( current_endpoint,
                           [c, endpoint_itr, this]
                          (  const boost::system::error_code& err ) {
                             if( !err ) {
                               start_session( c );
                             } else {
                               if( endpoint_itr != tcp::resolver::iterator() ) {
                                 c->close();
                                 connect( c, endpoint_itr );
                               }
                               else {
                                 elog( "connection failed to ${peer}: ${error}",
                                       ( "peer", c->peer_name())("error",err.message()));
                                 c->connecting = false;
                                 c->close();
                                 /*if(started_sessions == 0) {
                                   connect(c);
                                 }*/
                               }
                             }
                           } );
    }

    void net_plugin_impl::start_session( connection_ptr con ) {
      boost::asio::ip::tcp::no_delay nodelay( true );
      con->socket->set_option( nodelay );
      start_read_message( con );
      ++started_sessions;
      con->send_handshake();

      // for now, we can just use the application main loop.
      //     con->readloop_complete  = bf::async( [=](){ read_loop( con ); } );
      //     con->writeloop_complete = bf::async( [=](){ write_loop con ); } );
    }


    void net_plugin_impl::start_listen_loop( ) {
      auto socket = std::make_shared<tcp::socket>( std::ref( app().get_io_service() ) );
      acceptor->async_accept( *socket, [socket,this]( boost::system::error_code ec ) {
          if( !ec ) {
            if( max_client_count == 0 || num_clients < max_client_count ) {
              ++num_clients;
              connection_ptr c = std::make_shared<connection>( socket );
              connections.insert( c );
              start_session( c );
            } else {
              elog( "Error max_client_count ${m} exceeded",
                   ( "m", max_client_count) );
              socket->close( );
            }
            start_listen_loop();
          } else {
            elog( "Error accepting connection: ${m}",( "m", ec.message() ) );
          }
        });
    }

    void net_plugin_impl::start_read_message( connection_ptr conn ) {
<<<<<<< HEAD
      connection_wptr c(conn);

      conn->socket->async_read_some(
        conn->pending_message_buffer.get_buffer_sequence_for_boost_async_read(),
        [this,c]( boost::system::error_code ec, std::size_t bytes_transferred ) {
          if( !ec ) {
            connection_ptr conn = c.lock();
            if(!conn) {
              return;
            }

            FC_ASSERT(bytes_transferred <= conn->pending_message_buffer.bytes_to_write());
            conn->pending_message_buffer.advance_write_ptr(bytes_transferred);
            while(conn->pending_message_buffer.bytes_to_read() > 0) {
              uint32_t bytes_in_buffer = conn->pending_message_buffer.bytes_to_read();
              if(bytes_in_buffer < message_header_size) {
                break;
              } else {
                uint32_t message_length;
                auto index = conn->pending_message_buffer.read_index();
                conn->pending_message_buffer.peek(&message_length, sizeof(message_length), index);
                if(bytes_in_buffer >= message_length + message_header_size) {
                  conn->pending_message_buffer.advance_read_ptr(message_header_size);
                  if(!conn->process_next_message(*this, message_length)) {
                    return;
=======
      try {
        connection_wptr c( conn);
        conn->socket->async_read_some(
          conn->pending_message_buffer.get_buffer_sequence_for_boost_async_read(),
          [this,c]( boost::system::error_code ec, std::size_t bytes_transferred ) {
            try {
              if( !ec ) {
                connection_ptr conn = c.lock();
                if (!conn) {
                  return;
                }

                FC_ASSERT(bytes_transferred <= conn->pending_message_buffer.bytes_to_write());
                conn->pending_message_buffer.advance_write_ptr(bytes_transferred);
                while (conn->pending_message_buffer.bytes_to_read() > 0) {
                  uint32_t bytes_in_buffer = conn->pending_message_buffer.bytes_to_read();
                  if (bytes_in_buffer < message_header_size) {
                    break;
                  } else {
                    uint32_t message_length;
                    auto index = conn->pending_message_buffer.read_index();
                    conn->pending_message_buffer.peek(&message_length, sizeof(message_length), index);
                    if (bytes_in_buffer >= message_length + message_header_size) {
                      conn->pending_message_buffer.advance_read_ptr(message_header_size);
                      if (!conn->process_next_message(*this, message_length)) {
                        return;
                      }
                    } else {
                      conn->pending_message_buffer.add_space(message_length - bytes_in_buffer);
                      break;
                    }
>>>>>>> 9d159706
                  }
                }
                start_read_message(conn);
              } else {
                elog( "Error reading message from connection: ${m}",( "m", ec.message() ) );
                close( c.lock() );
              }
            } catch (...) {
              close(c.lock());
            }
          }
        );
      } catch (...) {
        close(conn);
      }
    }

  size_t net_plugin_impl::count_open_sockets() const
  {
    size_t count = 0;
    for( auto &c : connections) {
      if(c->socket->is_open())
        ++count;
    }
    return count;
  }


    template<typename VerifierFunc>
    void net_plugin_impl::send_all( const net_message &msg, VerifierFunc verify) {
      for( auto &c : connections) {
        if( c->current() && verify( c)) {
          c->enqueue( msg );
        }
      }
    }

    void net_plugin_impl::handle_message( connection_ptr c, const handshake_message &msg) {
      fc_dlog(logger, "got a handshake_message from ${p}", ("p",c->peer_name()));
      if( c->connecting ) {
        c->connecting = false;

        if( msg.node_id == node_id) {
          elog( "Self connection detected. Closing connection");
          c->enqueue( go_away_message( go_away_reason::self ) );
          return;
        }

        if( c->peer_addr.empty() || c->last_handshake.node_id == fc::sha256()) {
          fc_dlog(logger, "checking for duplicate" );
          for(const auto &check : connections) {
            if(check == c)
              continue;
            if(check->connected() &&
                check->peer_name() == msg.p2p_address) {
              fc_dlog(logger, "sending go_away duplicate to ${ep}", ("ep",msg.p2p_address) );
              go_away_message gam(go_away_reason::duplicate);
              gam.node_id = node_id;
              c->enqueue(gam);
              c->no_retry = go_away_reason::duplicate;
              return;
            }
          }
        }
        else {
          fc_dlog(logger, "skipping duplicate check, addr == ${pa}, id = ${ni}",("pa",c->peer_addr)("ni",c->last_handshake.node_id));
        }

        if( msg.chain_id != chain_id) {
          elog( "Peer on a different chain. Closing connection");
          c->enqueue( go_away_message(go_away_reason::wrong_chain) );
          return;
        }
        if( msg.network_version != network_version) {
          elog( "Peer network version does not match expected ${nv} but got ${mnv}",
                ( "nv", network_version)("mnv",msg.network_version));
          c->enqueue( go_away_message( go_away_reason::wrong_version ));
          return;
        }

        if(  c->node_id != msg.node_id) {
          c->node_id = msg.node_id;
        }

        if(!authenticate_peer(msg)) {
          dlog("Peer not authenticated.  Closing connection.");
          close(c);
          return;
        }
      }

      chain_controller& cc = chain_plug->chain();
      uint32_t lib_num = cc.last_irreversible_block_num( );
      uint32_t peer_lib = msg.last_irreversible_block_num;
      bool on_fork = false;
      fc_dlog(logger, "lib_num = ${ln} peer_lib = ${pl}",("ln",lib_num)("pl",peer_lib));

      if( peer_lib <= lib_num && peer_lib > 0) {
        try {
          block_id_type peer_lib_id =  cc.get_block_id_for_num( peer_lib);
          on_fork =( msg.last_irreversible_block_id != peer_lib_id);
        }
        catch( ...) {
          wlog( "caught an exception getting block id for ${pl}",("pl",peer_lib));
          on_fork = true;
        }
        if( on_fork) {
          elog( "Peer chain is forked");
          c->enqueue( go_away_message( go_away_reason::forked ));
          return;
        }

      }

      c->syncing = false;

      uint32_t head = cc.head_block_num( );
      block_id_type head_id = cc.head_block_id();

      if( peer_lib > head || sync_master->syncing() ) {
        sync_master->start_sync( c, peer_lib );
      }
      else if( msg.head_id != head_id ) {
        fc_dlog(logger, "msg.head_id = ${m} our head = ${h}",("m",msg.head_id)("h",head_id));

        notice_message note;
        note.known_blocks.mode = id_list_modes::none;
        fc_dlog(logger, "msg head = ${mh} msg lib = ${ml} my head = ${h} my lib = ${l}",("mh",msg.head_num)("ml",msg.last_irreversible_block_num)("h",head)("l",lib_num));
        if( msg.head_num >= lib_num ) {
          note.known_blocks.mode = id_list_modes::catch_up;
          note.known_blocks.pending = head - lib_num;
        } else {
          note.known_blocks.mode = id_list_modes::last_irr_catch_up;
          note.known_blocks.pending = lib_num;
        }
        note.known_trx.mode = id_list_modes::catch_up;
        note.known_trx.pending = local_txns.size(); // cc.pending().size();
        if( note.known_trx.pending > 0 || note.known_blocks.pending > 0) {
          fc_dlog(logger, "sending ${m} notice to ${n} about ${t} txns and ${b} blocks",("m",modes_str(note.known_blocks.mode))("n",c->peer_name())("t",note.known_trx.pending)("b",note.known_blocks.pending));
          c->enqueue( note );
          c->syncing = true;
        }
      }
      c->last_handshake = msg;
    }

  void net_plugin_impl::handle_message( connection_ptr c, const go_away_message &msg ) {
    string rsn = reason_str( msg.reason );
    c->no_retry = msg.reason;
    if(msg.reason == go_away_reason::duplicate ) {
      c->node_id = msg.node_id;
    }
  }

    void net_plugin_impl::handle_message(connection_ptr c, const time_message &msg) {
      /* We've already lost however many microseconds it took to dispatch
       * the message, but it can't be helped.
       */
      msg.dst = c->get_time();

      // If the transmit timestamp is zero, the peer is horribly broken.
      if(msg.xmt == 0)
        return;                 /* invalid timestamp */

      if(msg.xmt == c->xmt)
        return;                 /* duplicate packet */

      c->xmt = msg.xmt;
      c->rec = msg.rec;
      c->dst = msg.dst;

      if(msg.org == 0)
      {
        c->send_time(msg);
        return;  // We don't have enough data to perform the calculation yet.
      }

      c->offset = (double(c->rec - c->org) + double(msg.xmt - c->dst)) / 2;
      double NsecPerUsec{1000};

      if(logger.is_enabled(fc::log_level::all))
        logger.log(FC_LOG_MESSAGE(all, "Clock offset is ${o}ns (${us}us)", ("o", c->offset)("us", c->offset/NsecPerUsec)));
      c->org = 0;
      c->rec = 0;
    }

    void net_plugin_impl::handle_message( connection_ptr c, const notice_message &msg) {
      // peer tells us about one or more blocks or txns. When done syncing, forward on
      // notices of previously unknown blocks or txns,
      //
      fc_dlog(logger, "got a notice_message from ${p}", ("p",c->peer_name()));
      notice_message fwd;
      request_message req;
      bool send_req = false;
      chain_controller &cc = chain_plug->chain();
      if( msg.known_trx.pending > 0) {
        // plan to get all except what we already know about.
        req.req_trx.mode = id_list_modes::catch_up;
        send_req = true;
        size_t known_sum = local_txns.size();
        if( known_sum ) {
          for( const auto& t : local_txns.get<by_id>( ) ) {
            req.req_trx.ids.push_back( t.id );
          }
        }
      }
      else {
        fwd.known_trx.mode = id_list_modes::normal;
        fwd.known_trx.pending = 0;
        req.req_trx.mode = id_list_modes::normal;
        req.req_trx.pending = 0;
        for( const auto& t : msg.known_trx.ids ) {
          const auto &tx = my_impl->local_txns.get<by_id>( ).find( t );
          if( tx == my_impl->local_txns.end( ) ) {
            c->trx_state.insert( ( transaction_state ){ t,true,true,( uint32_t ) - 1,
                fc::time_point( ),fc::time_point( ) } );
            if( !sync_master->syncing( ) ) {
              fwd.known_trx.ids.push_back( t );
            }
            req.req_trx.ids.push_back( t );
          }
        }
      }

      fc_dlog(logger,"this is a ${m} notice with ${n} blocks", ("m",modes_str(msg.known_blocks.mode))("n",msg.known_blocks.pending));


      if( msg.known_blocks.mode == id_list_modes::last_irr_catch_up ) {
        sync_master->start_sync(c, msg.known_blocks.pending);
      }
      else if( msg.known_blocks.mode == id_list_modes::catch_up ) {
          req.req_blocks.mode = id_list_modes::catch_up;
          req.req_blocks.pending = msg.known_blocks.pending;
          send_req = true;
        }
      else {
        req.req_blocks.mode = normal;
        for( const auto& blkid : msg.known_blocks.ids) {
          optional<signed_block> b;
          try {
            b = cc.fetch_block_by_id(blkid);
          } catch (const assert_exception &ex) {
            elog( "caught assert on fetch_block_by_id, ${ex}",("ex",ex.what()));
            // keep going, client can ask another peer
          } catch (...) {
            elog( "failed to retrieve block for id");
          }
          if(!b) {
            c->block_state.insert((block_state){blkid,false,true,fc::time_point::now()});
            fwd.known_blocks.ids.push_back(blkid);
            send_req = true;
            req.req_blocks.ids.push_back(blkid);
          }
        }
      }
      if( msg.known_trx.pending == 0 && (fwd.known_trx.ids.size() > 0 ||
                                         fwd.known_blocks.ids.size() > 0) ) {
        send_all( fwd, [c,fwd](connection_ptr cptr) -> bool {
            return cptr != c;
          });
      }
      fc_dlog(logger, "send req = ${sr}", ("sr",send_req));
      if( send_req) {
        c->enqueue(req);
      }
    }

    void net_plugin_impl::handle_message( connection_ptr c, const request_message &msg) {
      switch (msg.req_blocks.mode) {
      case id_list_modes::catch_up :
        fc_dlog(logger, "got a catch_up request_message from ${p}", ("p",c->peer_name()));
        c->blk_send_branch( msg.req_trx.ids );
        break;
      case id_list_modes::normal :
        fc_dlog(logger, "got a normal request_message from ${p}", ("p",c->peer_name()));
        c->blk_send(msg.req_blocks.ids);
        break;
      default:;
      }


      switch (msg.req_trx.mode) {
      case id_list_modes::catch_up :
        c->txn_send_pending(msg.req_trx.ids);
        break;
      case id_list_modes::normal :
        c->txn_send(msg.req_trx.ids);
        break;
      case id_list_modes::none :
        if(msg.req_blocks.mode == id_list_modes::none)
          c->stop_send();
        break;
      default:;
      }

    }

    void net_plugin_impl::handle_message( connection_ptr c, const sync_request_message &msg) {
      fc_dlog(logger, "got a sync_request_message from ${p}", ("p",c->peer_name()));
      if( msg.end_block == 0) {
        c->sync_requested.reset();
      } else {
        c->sync_requested.reset(new sync_state( msg.start_block,msg.end_block,msg.start_block-1));
        c->enqueue_sync_block();
      }
    }

    void net_plugin_impl::handle_message( connection_ptr c, const block_summary_message &msg) {
      fc_dlog(logger, "got a block_summary_message from ${p}", ("p",c->peer_name()));
      fc_dlog(logger, "bsm header = ${h}",("h",msg.block_header));
      fc_dlog(logger, "txn count = ${c}", ("c",msg.trx_ids.size()));

      const auto& itr = c->block_state.get<by_id>();
      auto bs = itr.find(msg.block_header.id());
      if( bs == c->block_state.end()) {
        c->block_state.insert( (block_state){msg.block_header.id(),true,true,fc::time_point()});
        send_all( msg, [c](connection_ptr cptr) -> bool {
            return cptr != c;
          });
      } else {
        if( !bs->is_known) {
          c->block_state.modify(bs, make_known());
          send_all( msg, [c](connection_ptr cptr) -> bool {
              return cptr != c;
            });
        }
      }

      signed_block sb;
      bool fetch_error = false;
      chain_controller &cc = chain_plug->chain();
      if( !cc.is_known_block(msg.block_header.id()) ) {
        sb.previous = msg.block_header.previous;
        sb.timestamp = msg.block_header.timestamp;
        sb.transaction_merkle_root = msg.block_header.transaction_merkle_root;
        sb.producer_changes = msg.block_header.producer_changes;
        sb.producer = msg.block_header.producer;
        sb.producer_signature = msg.block_header.producer_signature;

        for( auto &cyc : msg.trx_ids ) {
          fc_dlog(logger, "cycle count = ${c}", ("c",cyc.size()));
          if( cyc.size() == 0 ) {
            continue;
          }
          sb.cycles.emplace_back( eosio::chain::cycle( ) );
          eosio::chain::cycle &sbcycle = sb.cycles.back( );
          for( auto &cyc_thr_id : cyc ) {
            fc_dlog(logger, "cycle user theads count = ${c}", ("c",cyc_thr_id.user_trx.size()));
            if(cyc_thr_id.user_trx.size() == 0) {
              continue;
            }
            sbcycle.emplace_back( eosio::chain::thread( ) );
            eosio::chain::thread &cyc_thr = sbcycle.back();
            /*
            for( auto &gt : cyc_thr_id.gen_trx ) {
              try {
                auto gen = cc.get_generated_transaction( gt );
                cyc_thr.generated_input.push_back( processed_generated_transaction( gen ) );
              } catch ( const exception &ex) {
                fetch_error = true;
                elog( "unable to retieve generated transaction, caught {ex}", ("ex",ex) );
                break;
              } catch ( ... ) {
                fetch_error = true;
                elog( "unable to retieve generated transaction" );
                break;
              }
            }
            */
            /* Commented out when signed_transaction removed from transaction_object.
               This code needs to be re-evaluated when block summaries are reworked.
            for( auto &ut : cyc_thr_id.user_trx ) {
              // auto ltxn = local_txns.get<by_id>().find(ut);

              try {
                processed_transaction pt(cc.get_recent_transaction(ut.id));
                pt.output = ut.outmsgs;
                cyc_thr.user_input.emplace_back(pt);

                fc_dlog(logger, "Found the transaction");
              } catch ( const exception &ex) {
                fetch_error = true;
                elog( "unable to retieve user transaction, caught {ex}", ("ex",ex) );
                break;
              } catch ( ... ) {
                fetch_error = true;
                elog( "unable to retieve user transaction" );
                break;
              }
            }
            */
            if( fetch_error ){
              break;
            }
          }
          if( fetch_error ){
            break;
          }
        }

        try {
          fc_dlog(logger, "calling accept block, fetcherror = ${fe}",("fe",fetch_error));
          if( !fetch_error )
            chain_plug->accept_block( sb, false );
        } catch( const unlinkable_block_exception &ex) {
          elog( "caught unlinkable block exception #${n}",("n",sb.block_num()));
          c->enqueue( go_away_message( go_away_reason::unlinkable ));
        } catch( const assert_exception &ex) {
            // received a block due to out of sequence
          elog( "caught assertion on block #${n} ${ex}",
                ("n",sb.block_num())("ex",ex.what()));
        } catch( ... ) {
          elog( "unable to accept block, reason unknown" );
        }
      }
    }


    void net_plugin_impl::handle_message( connection_ptr c, const signed_transaction &msg) {
      fc_dlog(logger, "got a signed transaction from ${p}", ("p",c->peer_name()));
      transaction_id_type txnid = msg.id();
      auto entry = local_txns.get<by_id>().find( txnid );
      if(entry != local_txns.end( ) ) {
        if( entry->validated ) {
          fc_dlog(logger, "the txnid is known and validated, so short circuit" );
          return;
        }
      }

      try {
        //        chain_plug->chain().validate_transaction(msg);
      }
      catch ( const transaction_exception &ex ) {
        elog("got a bad txn ${ex}", ("ex", ex.get_log()));
        c->enqueue( go_away_message( go_away_reason::bad_transaction) );
        return;
      }

      if(entry != local_txns.end( ) ) {
        local_txns.modify( entry, update_entry( msg ) );
      }
      else {
        cache_txn(txnid, msg);
      }

      auto tx = c->trx_state.find(txnid);
      if( tx == c->trx_state.end()) {
        c->trx_state.insert((transaction_state){txnid,true,true,(uint32_t)msg.ref_block_num,
              fc::time_point(),fc::time_point()});
      } else {
        struct trx_mod {
          uint16 block;
          trx_mod( uint16 bn) : block(bn) {}
          void operator( )( transaction_state &t) {
            t.is_known_by_peer = true;
            t.block_num = static_cast<uint32_t>(block);
          }
        };
        c->trx_state.modify(tx,trx_mod(msg.ref_block_num));
      }

      try {
        chain_plug->accept_transaction( msg );
        fc_dlog(logger, "chain accepted transaction" );
      } catch( const fc::exception &ex) {
        // received a block due to out of sequence
        elog( "accept txn threw  ${m}",("m",ex.what()));
      }
      catch( ...) {
        elog( " caught something attempting to accept transaction");
      }

    }

  void net_plugin_impl::handle_message( connection_ptr c, const signed_block &msg) {
    fc_dlog(logger, "got signed_block #${n} from ${p}", ("n",msg.block_num())("p",c->peer_name()));
    chain_controller &cc = chain_plug->chain();
    block_id_type blk_id = msg.id();
    try {
      if( cc.is_known_block(blk_id)) {
        return;
      }
    } catch( ...) {
    }
    if( cc.head_block_num() >= msg.block_num()) {
      elog( "received forking block #${n}",( "n",msg.block_num()));
    }
    fc::microseconds age( fc::time_point::now() - msg.timestamp);
    fc_dlog(logger, "got signed_block #${n} from ${p} block age in secs = ${age}",("n",msg.block_num())("p",c->peer_name())("age",age.to_seconds()));

    bool has_chunk = false;
    uint32_t num = msg.block_num();
    bool syncing = sync_master->syncing();
    if( syncing ) {
      has_chunk =( c->sync_receiving && c->sync_receiving->end_block > 0);

      if( !has_chunk) {
        if(c->sync_receiving)
          elog("got a block while syncing but sync_receiving end block == 0 #${n}",
             ( "n",num));
        else
          elog("got a block while syncing but no sync_receiving set #${n}",
             ( "n",num));
      }
      else {
        if( c->sync_receiving->last + 1 != num) {
          wlog( "expected block ${next} but got ${num}",("next",c->sync_receiving->last+1)("num",num));
          return;
        }
        c->sync_receiving->last = num;
      }
    }
    bool accepted = false;
    fc_dlog(logger, "last irreversible block = ${lib}", ("lib", cc.last_irreversible_block_num()));
    if( !syncing || num == cc.head_block_num()+1 ) {
      try {
        chain_plug->accept_block(msg, syncing);
        accepted = true;
      } catch( const unlinkable_block_exception &ex) {
        elog( "handle signed block: unlinkable_block_exception accept block #${n} syncing",("n",num));
        c->enqueue( go_away_message( go_away_reason::unlinkable ));
      } catch( const assert_exception &ex) {
        elog( "unable to accept block on assert exception ${n}",("n",ex.what()));
      } catch( const fc::exception &ex) {
        elog( "accept_block threw a non-assert exception ${x}",( "x",ex.what()));
      } catch( ...) {
        elog( "handle sync block caught something else");
      }
    }

    if( has_chunk) {
      if( !accepted) {
        c->sync_receiving->block_cache.emplace_back(std::move(c->blk_buffer));
      }

      if( num == c->sync_receiving->end_block) {
        sync_master->take_chunk( c);
      } else {
        c->sync_wait( );
      }
    }
    else {
      if(age < fc::seconds(3) && fc::raw::pack_size(msg) < just_send_it_max && !c->syncing ) {
        fc_dlog(logger, "forwarding the signed block");
        send_all( msg, [c, blk_id, num](connection_ptr conn) -> bool {
            bool sendit = false;
            if( c != conn && !conn->syncing ) {
              auto b = conn->block_state.get<by_id>().find(blk_id);
              if(b == conn->block_state.end()) {
                conn->block_state.insert( (block_state){blk_id,true,true,fc::time_point()});
                sendit = true;
              } else if (!b->is_known) {
                conn->block_state.modify(b,make_known());
                sendit = true;
              }
            }
            fc_dlog(logger, "${action} block ${num} to ${c}",("action", sendit ? "sending " : "skipping ")("num",num)("c", conn->peer_name() ));
            return sendit;
          });
      }
    }
  }

    void net_plugin_impl::start_conn_timer( ) {
      connector_check->expires_from_now( connector_period);
      connector_check->async_wait( [&](boost::system::error_code ec) {
          if( !ec) {
            connection_monitor( );
          }
          else {
            elog( "Error from connection check monitor: ${m}",( "m", ec.message()));
            start_conn_timer( );
          }
        });
    }

    void net_plugin_impl::start_txn_timer() {
      transaction_check->expires_from_now( txn_exp_period);
      transaction_check->async_wait( [&](boost::system::error_code ec) {
          if( !ec) {
            expire_txns( );
          }
          else {
            elog( "Error from connection check monitor: ${m}",( "m", ec.message()));
            start_txn_timer( );
          }
        });
    }

    void net_plugin_impl::ticker() {
      keepalive_timer->expires_from_now (keepalive_interval);
      keepalive_timer->async_wait ([&](boost::system::error_code ec) {
          ticker ();
          if (ec) {
              wlog ("Peer keepalive ticked sooner than expected: ${m}", ("m", ec.message()));
          }
          for (auto &c : connections ) {
            if (c->socket->is_open()) {
              c->send_time();
            }
          }
        });
    }

    void net_plugin_impl::start_monitors() {
      connector_check.reset(new boost::asio::steady_timer( app().get_io_service()));
      transaction_check.reset(new boost::asio::steady_timer( app().get_io_service()));
      start_conn_timer();
      start_txn_timer();
    }

    void net_plugin_impl::expire_txns() {
      start_txn_timer( );
      auto &old = local_txns.get<by_expiry>();
      auto ex_up = old.upper_bound( time_point::now());
      auto ex_lo = old.lower_bound( fc::time_point_sec( 0));
      old.erase( ex_lo, ex_up);
      auto &stale = local_txns.get<by_block_num>();
      chain_controller &cc = chain_plug->chain();
      uint32_t bn = cc.last_irreversible_block_num();
      auto bn_up = stale.upper_bound(bn);
      auto bn_lo = stale.lower_bound(0);
      stale.erase( bn_lo, bn_up);
    }

    void net_plugin_impl::connection_monitor( ) {
      start_conn_timer();
      vector <connection_ptr> discards;
      num_clients = 0;
      for( auto &c : connections ) {
        if( !c->socket->is_open() && !c->connecting) {
          if( c->peer_addr.length() > 0) {
            connect(c);
          }
          else {
            discards.push_back( c);
          }
        } else {
          if( c->peer_addr.empty()) {
            num_clients++;
          }
        }
      }
      if( discards.size( ) ) {
        for( auto &c : discards) {
          connections.erase( c );
          c.reset( );
        }
      }
    }

    void net_plugin_impl::close( connection_ptr c ) {
      if( c->peer_addr.empty( ) ) {
        --num_clients;
      }
      if( c->sync_receiving)
        sync_master->take_chunk( c);
      c->close();
    }


  size_t net_plugin_impl::cache_txn(const transaction_id_type txnid,
                                     const signed_transaction& txn ) {
      size_t packsiz = fc::raw::pack_size(txn);
      size_t bufsiz = packsiz + sizeof(packsiz);
      vector<char> buff(bufsiz);
      fc::datastream<char*> ds( buff.data(), bufsiz);
      ds.write( reinterpret_cast<char*>(&packsiz), sizeof(packsiz) );

      fc::raw::pack( ds, txn );

      uint16_t bn = static_cast<uint16_t>(txn.ref_block_num);
      node_transaction_state nts = {txnid,time_point::now(),
                                    txn.expiration,
                                    buff,
                                    bn, true};
      local_txns.insert(nts);
      return bufsiz;
    }

    void net_plugin_impl::send_all_txn( const signed_transaction& txn) {
      transaction_id_type txnid = txn.id();
      if( local_txns.get<by_id>().find( txnid ) != local_txns.end( ) ) { //found
        fc_dlog(logger, "found txnid in local_txns" );
        return;
      }

      size_t bufsiz = cache_txn(txnid, txn);
      fc_dlog(logger, "bufsiz = ${bs} max = ${max}",("bs", (uint32_t)bufsiz)("max", just_send_it_max));

      if( bufsiz <= just_send_it_max) {
        send_all( txn, [txn, txnid](connection_ptr c) -> bool {
            const auto& bs = c->trx_state.find(txnid);
            bool unknown = bs == c->trx_state.end();
            if( unknown) {
              c->trx_state.insert(transaction_state({txnid,true,true,(uint32_t)-1,
                      fc::time_point(),fc::time_point() }));
              fc_dlog(logger, "sending whole txn to ${n}", ("n",c->peer_name() ) );
            }
            return unknown;
          });
      }
      else {
        fc_dlog(logger, "pending_notify, mode = ${m}, pending count = ${p}",("m",modes_str(pending_notify.mode))("p",pending_notify.pending));
        pending_notify.ids.push_back( txnid );
        notice_message nm = { pending_notify, ordered_blk_ids( ) };
        send_all( nm, [txn, txnid](connection_ptr c) -> bool {
            const auto& bs = c->trx_state.find(txnid);
            bool unknown = bs == c->trx_state.end();
            if( unknown) {
              fc_dlog(logger, "sending notice to ${n}", ("n",c->peer_name() ) );
              c->trx_state.insert(transaction_state({txnid,false,true,(uint32_t)-1,
                      fc::time_point(),fc::time_point() }));
            }
            return unknown;
          });
        pending_notify.ids.clear();
      }
    }

    /**
     * This one is necessary to hook into the boost notifier api
     **/
    void net_plugin_impl::transaction_ready( const signed_transaction& txn) {
      my_impl->send_all_txn( txn );
    }

    void net_plugin_impl::broadcast_block_impl( const chain::signed_block &sb) {
      if( send_whole_blocks) {
        send_all( sb,[](connection_ptr c) -> bool { return true; });
        return;
      }

      block_summary_message bsm = {sb, vector<cycle_ids>()};
      vector<cycle_ids> &trxs = bsm.trx_ids;
      if( !sb.cycles.empty()) {
        for( const auto& cyc : sb.cycles) {
          fc_dlog(logger, "cyc.size = ${cs}",( "cs", cyc.size()));
          if( cyc.empty() ) {
            continue;
          }
          trxs.emplace_back(cycle_ids());
          cycle_ids &cycs = trxs.back();
          fc_dlog(logger, "trxs.size = ${ts} cycles.size = ${cs}",("ts", trxs.size())("cs", cycs.size()));
          for( const auto& thr : cyc) {
            fc_dlog(logger, "user txns = ${ui} generated = ${gi}",("ui",thr.user_input.size( ))("gi",thr.generated_input.size( )));
            if( thr.user_input.size( ) == 0 ) {
              continue;
            }
            cycs.emplace_back(thread_ids());
            thread_ids &thd_ids = cycs.back();

            for( auto gi : thr.generated_input ) {
              thd_ids.gen_trx.emplace_back( gi.id );
            }

            for( auto &ui : thr.user_input) {
              processed_trans_summary pts({ui.id( ),ui.output });
              thd_ids.user_trx.emplace_back( pts );
              fc_dlog(logger, "user txn has ${m} messages, summary has ${ms}", ("m",ui.output.size())("ms",pts.outmsgs.size()));
            }
          }
        }
      }

      fc_dlog(logger, "sending bsm with ${c} transactions",("c",trxs.size()));
      fc_dlog(logger, "bsm header = ${h} txns = ${t}",("h",bsm.block_header)("t",bsm.trx_ids.size()));
      if(bsm.trx_ids.size() > 0) {
        fc_dlog(logger, "cycles.size = ${cs}",("cs", bsm.trx_ids[0].size()));
        if (bsm.trx_ids[0].size()) {
        }
      }
      send_all( bsm,[sb](connection_ptr c) -> bool {
          const auto& bs = c->block_state.find(sb.id());
          if( bs == c->block_state.end()) {
            c->block_state.insert( (block_state){sb.id(),true,true,fc::time_point()});
            return true;
          }
          return false;
        });
    }

    bool net_plugin_impl::authenticate_peer(const handshake_message& msg) const {
      if(allowed_connections == None)
        return false;

      if(allowed_connections == Any)
        return true;

      if(allowed_connections & (Producers | Specified)) {
        auto allowed_it = std::find(allowed_peers.begin(), allowed_peers.end(), msg.key);
        auto private_it = private_keys.find(msg.key);
        bool found_producer_key = false;
        producer_plugin* pp = app().find_plugin<producer_plugin>();
        if(pp != nullptr)
          found_producer_key = pp->is_producer_key(msg.key);
        if( allowed_it == allowed_peers.end() && private_it == private_keys.end() && !found_producer_key) {
          elog( "Peer ${peer} sent a handshake with an unauthorized key: ${key}.",
                ("peer", msg.p2p_address)("key", msg.key));
          return false;
        }
      }

      namespace sc = std::chrono;
      sc::system_clock::duration msg_time(msg.time);
      auto time = sc::system_clock::now().time_since_epoch();
      if(time - msg_time > peer_authentication_interval) {
        elog( "Peer ${peer} sent a handshake with a timestamp skewed by more than ${time}.",
              ("peer", msg.p2p_address)("time", "1 second")); // TODO Add to_variant for std::chrono::system_clock::duration
        return false;
      }

      if(msg.sig != ecc::compact_signature() && msg.token != sha256()) {
        sha256 hash = fc::sha256::hash(msg.time);
        if(hash != msg.token) {
          elog( "Peer ${peer} sent a handshake with an invalid token.",
                ("peer", msg.p2p_address));
          return false;
        }
        types::public_key peer_key;
        try {
          peer_key = ecc::public_key(msg.sig, msg.token, true);
        }
        catch (fc::exception& /*e*/) {
          elog( "Peer ${peer} sent a handshake with an unrecoverable key.",
                ("peer", msg.p2p_address));
          return false;
        }
        if((allowed_connections & (Producers | Specified)) && peer_key != msg.key) {
          elog( "Peer ${peer} sent a handshake with an unauthenticated key.",
                ("peer", msg.p2p_address));
          return false;
        }
      }
      else if(allowed_connections & (Producers | Specified)) {
        dlog( "Peer sent a handshake with blank signature and token, but this node accepts only authenticated connections.");
        return false;
      }
      return true;
    }

    chain::public_key_type net_plugin_impl::get_authentication_key() const {
      if(!private_keys.empty())
        return private_keys.begin()->first;
      producer_plugin* pp = app().find_plugin<producer_plugin>();
      if(pp != nullptr)
        return pp->first_producer_public_key();
      return chain::public_key_type();
    }

    fc::ecc::compact_signature net_plugin_impl::sign_compact(const chain::public_key_type& signer, const fc::sha256& digest) const
    {
      auto private_key_itr = private_keys.find(signer);
      if(private_key_itr != private_keys.end())
        return private_key_itr->second.sign_compact(digest);
      producer_plugin* pp = app().find_plugin<producer_plugin>();
      if(pp != nullptr)
        return pp->sign_compact(signer, digest);
      return ecc::compact_signature();
    }

  void
  handshake_initializer::populate( handshake_message &hello) {
    hello.network_version = my_impl->network_version;
    hello.chain_id = my_impl->chain_id;
    hello.node_id = my_impl->node_id;
    hello.key = my_impl->get_authentication_key();
    hello.time = std::chrono::system_clock::now().time_since_epoch().count();
    hello.token = fc::sha256::hash(hello.time);
    hello.sig = my_impl->sign_compact(hello.key, hello.token);
    // If we couldn't sign, don't send a token.
    if(hello.sig == ecc::compact_signature())
      hello.token = sha256();
    hello.p2p_address = my_impl->p2p_address;
#if defined( __APPLE__ )
    hello.os = "osx";
#elif defined( __linux__ )
    hello.os = "linux";
#elif defined( _MSC_VER )
    hello.os = "win32";
#else
    hello.os = "other";
#endif
    hello.agent = my_impl->user_agent_name;


    chain_controller& cc = my_impl->chain_plug->chain();
    hello.head_id = fc::sha256();
    hello.last_irreversible_block_id = fc::sha256();
    hello.head_num = cc.head_block_num();
    hello.last_irreversible_block_num = cc.last_irreversible_block_num();
    if( hello.last_irreversible_block_num ) {
      try {
        hello.last_irreversible_block_id = cc.get_block_id_for_num(hello.last_irreversible_block_num);
      }
      catch( const unknown_block_exception &ex) {
        hello.last_irreversible_block_num = 0;
      }
    }
    if( hello.head_num ) {
      try {
        hello.head_id = cc.get_block_id_for_num( hello.head_num );
      }
      catch( const unknown_block_exception &ex) {
        hello.head_num = 0;
      }
    }
  }

  net_plugin::net_plugin()
    :my( new net_plugin_impl ) {
    my_impl = my.get();
  }

  net_plugin::~net_plugin() {
  }

  void net_plugin::set_program_options( options_description& /*cli*/, options_description& cfg )
  {
    cfg.add_options()
     ( "listen-endpoint", bpo::value<string>()->default_value( "0.0.0.0:9876" ), "The actual host:port used to listen for incoming p2p connections.")
     ( "public-endpoint", bpo::value<string>(), "An externally accessible host:port for identifying this node. Defaults to listen-endpoint.")
     ( "remote-endpoint", bpo::value< vector<string> >()->composing(), "The public endpoint of a peer node to connect to. Use multiple remote-endpoint options as needed to compose a network.")
     ( "agent-name", bpo::value<string>()->default_value("\"EOS Test Agent\""), "The name supplied to identify this node amongst the peers.")
     ( "send-whole-blocks", bpo::value<bool>()->default_value(def_send_whole_blocks), "True to always send full blocks, false to send block summaries" )
     ( "allowed-connection", bpo::value<vector<string>>()->multitoken()->default_value({"any"}, "any"), "Can be 'any' or 'producers' or 'specified' or 'none'. If 'specified', peer-key must be specified at least once. If only 'producers', peer-key is not required. 'producers' and 'specified' may be combined.")
     ( "peer-key", bpo::value<vector<string>>()->composing()->multitoken(), "Optional public key of peer allowed to connect.  May be used multiple times.")
     ( "peer-private-key", boost::program_options::value<vector<string>>()->composing()->multitoken(),
       "Tuple of [PublicKey, WIF private key] (may specify multiple times)")
     ( "log-level-net-plugin", bpo::value<string>()->default_value("info"), "Log level: one of 'all', 'debug', 'info', 'warn', 'error', or 'off'")
      ( "max-clients", bpo::value<int>()->default_value(def_max_clients), "Maximum number of clients from which connections are accepted, use 0 for no limit")
      ( "connection-cleanup-period", bpo::value<int>()->default_value(def_conn_retry_wait), "number of seconds to wait before cleaning up dead connections")
     ;
  }

  template<typename T>
  T dejsonify(const string& s) {
     return fc::json::from_string(s).as<T>();
  }

  void net_plugin::plugin_initialize( const variables_map& options ) {
    ilog("Initialize net plugin");

    // Housekeeping so fc::logger::get() will work as expected
    fc::get_logger_map()[connection::logger_name] = connection::logger;
    fc::get_logger_map()[net_plugin_impl::logger_name] = net_plugin_impl::logger;
    fc::get_logger_map()[sync_manager::logger_name] = sync_manager::logger;

    // Setting a parent would in theory get us the default appenders for free but
    // a) the parent's log level overrides our own in that case; and
    // b) fc library's logger was never finished - the _additivity flag tested is never true.
    for(fc::shared_ptr<fc::appender>& appender : fc::logger::get().get_appenders()) {
      connection::logger.add_appender(appender);
      net_plugin_impl::logger.add_appender(appender);
      sync_manager::logger.add_appender(appender);
    }

    if( options.count( "log-level-net-plugin" ) ) {
      fc::log_level logl;

      fc::from_variant(options.at("log-level-net-plugin").as<string>(), logl);
      ilog("Setting net_plugin logging level to ${level}", ("level", logl));
      connection::logger.set_log_level(logl);
      net_plugin_impl::logger.set_log_level(logl);
      sync_manager::logger.set_log_level(logl);
    }

    my->network_version = (uint16_t)app().version_int();
    my->send_whole_blocks = def_send_whole_blocks;

    my->sync_master.reset( new sync_manager( def_sync_rec_span ) );

    my->connector_period = std::chrono::seconds(options.at("connection-cleanup-period").as<int>());
    my->txn_exp_period = def_txn_expire_wait;
    my->resp_expected_period = def_resp_expected_wait;
    my->just_send_it_max = def_max_just_send;
    my->max_client_count = options.at("max-clients").as<int>();

    my->max_client_count = def_max_clients;
    my->num_clients = 0;
    my->started_sessions = 0;

    my->resolver = std::make_shared<tcp::resolver>( std::ref( app().get_io_service() ) );
    if(options.count("listen-endpoint")) {
      my->p2p_address = options.at("listen-endpoint").as< string >();
      auto host = my->p2p_address.substr( 0, my->p2p_address.find(':') );
      auto port = my->p2p_address.substr( host.size()+1, my->p2p_address.size() );
      idump((host)(port));
      tcp::resolver::query query( tcp::v4(), host.c_str(), port.c_str() );
      // Note: need to add support for IPv6 too?

      my->listen_endpoint = *my->resolver->resolve( query);

      my->acceptor.reset( new tcp::acceptor( app().get_io_service() ) );
    }
    if(options.count("public-endpoint")) {
      my->p2p_address = options.at("public-endpoint").as< string >();
    }
    else {
      if(my->listen_endpoint.address().to_v4() == address_v4::any()) {
        boost::system::error_code ec;
        auto host = host_name(ec);
        if( ec.value() != boost::system::errc::success) {

          FC_THROW_EXCEPTION( fc::invalid_arg_exception,
                              "Unable to retrieve host_name. ${msg}",( "msg",ec.message()));

        }
        auto port = my->p2p_address.substr( my->p2p_address.find(':'), my->p2p_address.size());
        my->p2p_address = host + port;
      }
    }

    if(options.count("remote-endpoint")) {
      my->supplied_peers = options.at("remote-endpoint").as<vector<string> >();
    }
    if(options.count("agent-name")) {
      my->user_agent_name = options.at("agent-name").as<string>();
    }

    if(options.count("allowed-connection")) {
      const std::vector<std::string> allowed_remotes = options["allowed-connection"].as<std::vector<std::string>>();
      for(const std::string& allowed_remote : allowed_remotes)
      {
        if(allowed_remote == "any")
          my->allowed_connections |= net_plugin_impl::Any;
        else if(allowed_remote == "producers")
          my->allowed_connections |= net_plugin_impl::Producers;
        else if(allowed_remote == "specified")
          my->allowed_connections |= net_plugin_impl::Specified;
        else if(allowed_remote == "none")
          my->allowed_connections = net_plugin_impl::None;
      }
    }

    if(my->allowed_connections & net_plugin_impl::Specified)
      FC_ASSERT(options.count("peer-key"), "At least one peer-key must accompany 'allowed-connection=specified'");

    if(options.count("peer-key")) {
      const std::vector<std::string> key_strings = options["peer-key"].as<std::vector<std::string>>();
      for(const std::string& key_string : key_strings)
      {
        my->allowed_peers.push_back(dejsonify<chain::public_key_type>(key_string));
      }
    }

    if(options.count("peer-private-key"))
    {
      const std::vector<std::string> key_id_to_wif_pair_strings = options["peer-private-key"].as<std::vector<std::string>>();
      for(const std::string& key_id_to_wif_pair_string : key_id_to_wif_pair_strings)
      {
         auto key_id_to_wif_pair = dejsonify<std::pair<chain::public_key_type, std::string>>(key_id_to_wif_pair_string);
         fc::optional<fc::ecc::private_key> private_key = eosio::utilities::wif_to_key(key_id_to_wif_pair.second);
         FC_ASSERT(private_key, "Invalid WIF-format private key ${key_string}",
                   ("key_string", key_id_to_wif_pair.second));
         my->private_keys[key_id_to_wif_pair.first] = *private_key;
      }
    }

    if( options.count( "send-whole-blocks")) {
      my->send_whole_blocks = options.at( "send-whole-blocks" ).as<bool>();
    }

    my->chain_plug = app().find_plugin<chain_plugin>();
    my->chain_plug->get_chain_id(my->chain_id);
    fc::rand_pseudo_bytes(my->node_id.data(), my->node_id.data_size());
    ilog("my node_id is ${id}",("id",my->node_id));

    my->keepalive_timer.reset(new boost::asio::steady_timer(app().get_io_service()));
    my->ticker();
    my->pending_notify.mode = id_list_modes::normal;
    my->pending_notify.pending = 0;

  }

  void net_plugin::plugin_startup() {
    if( my->acceptor ) {
      my->acceptor->open(my->listen_endpoint.protocol());
      my->acceptor->set_option(tcp::acceptor::reuse_address(true));
      my->acceptor->bind(my->listen_endpoint);
      my->acceptor->listen();
      my->start_listen_loop();
    }

    my->chain_plug->chain().on_pending_transaction.connect( &net_plugin_impl::transaction_ready);
    my->start_monitors();

    for( auto seed_node : my->supplied_peers ) {
       connect( seed_node );
    }
  }

  void net_plugin::plugin_shutdown() {
    try {
      ilog( "shutdown.." );
      my->done = true;
      if( my->acceptor ) {
        ilog( "close acceptor" );
        my->acceptor->close();

        ilog( "close ${s} connections",( "s",my->connections.size()) );
        auto cons = my->connections;
        for( auto con : cons ) {
          con->socket->close();
          my->close( con);
        }

        my->acceptor.reset(nullptr);
      }
      ilog( "exit shutdown" );
    } FC_CAPTURE_AND_RETHROW() }

    void net_plugin::broadcast_block( const chain::signed_block &sb) {
      fc_dlog(my->logger, "broadcasting block #${num}",("num",sb.block_num()) );
      my->broadcast_block_impl( sb);
    }

  size_t net_plugin::num_peers() const {
    return my->count_open_sockets();
  }

  /**
   *  Used to trigger a new connection from RPC API
   */
  string net_plugin::connect( const string& host ) {
     if( my->find_connection( host ) )
       return "already connected";

     connection_ptr c = std::make_shared<connection>(host);
     my->connections.insert( c );
     my->connect( c );

     return "added connection";
  }

  string net_plugin::disconnect( const string& host ) {
     for( auto itr = my->connections.begin(); itr != my->connections.end(); ++itr ) {
        if( (*itr)->peer_addr == host ) {
           my->connections.erase(itr);
           return "connection removed";
        }
     }
     return "no known connection for host";
  }

  optional<connection_status> net_plugin::status( const string& host )const {
     auto con = my->find_connection( host );
     if( con )
        return con->get_status();
     return optional<connection_status>();
  }

  vector<connection_status> net_plugin::connections()const {
     vector<connection_status> result;
     result.reserve( my->connections.size() );
     for( const auto& c : my->connections ) {
        result.push_back( c->get_status() );
     }
     return result;
  }
  connection_ptr net_plugin_impl::find_connection( string host )const {
     for( const auto& c : connections )
        if( c->peer_addr == host ) return c;
     return connection_ptr();
  }
}<|MERGE_RESOLUTION|>--- conflicted
+++ resolved
@@ -1241,33 +1241,7 @@
     }
 
     void net_plugin_impl::start_read_message( connection_ptr conn ) {
-<<<<<<< HEAD
-      connection_wptr c(conn);
-
-      conn->socket->async_read_some(
-        conn->pending_message_buffer.get_buffer_sequence_for_boost_async_read(),
-        [this,c]( boost::system::error_code ec, std::size_t bytes_transferred ) {
-          if( !ec ) {
-            connection_ptr conn = c.lock();
-            if(!conn) {
-              return;
-            }
-
-            FC_ASSERT(bytes_transferred <= conn->pending_message_buffer.bytes_to_write());
-            conn->pending_message_buffer.advance_write_ptr(bytes_transferred);
-            while(conn->pending_message_buffer.bytes_to_read() > 0) {
-              uint32_t bytes_in_buffer = conn->pending_message_buffer.bytes_to_read();
-              if(bytes_in_buffer < message_header_size) {
-                break;
-              } else {
-                uint32_t message_length;
-                auto index = conn->pending_message_buffer.read_index();
-                conn->pending_message_buffer.peek(&message_length, sizeof(message_length), index);
-                if(bytes_in_buffer >= message_length + message_header_size) {
-                  conn->pending_message_buffer.advance_read_ptr(message_header_size);
-                  if(!conn->process_next_message(*this, message_length)) {
-                    return;
-=======
+
       try {
         connection_wptr c( conn);
         conn->socket->async_read_some(
@@ -1299,7 +1273,6 @@
                       conn->pending_message_buffer.add_space(message_length - bytes_in_buffer);
                       break;
                     }
->>>>>>> 9d159706
                   }
                 }
                 start_read_message(conn);
